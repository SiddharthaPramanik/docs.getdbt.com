# Lower entries on this list take precedence

# Anything unmatched by selectors below
*                                     @runleonarun

# Cloud docs and images are assigned to Leona
/website/docs/docs/dbt-cloud/dbt-cloud-changelog.md    @runleonarun 
/website/docs/docs/dbt-cloud/                          @runleonarun 
/website/src/pages/dbt-cloud/                          @runleonarun 
/website/static/img/docs/dbt-cloud/                    @runleonarun 

# Blog content assigned to Developer experience team
/website/blog/                       @runleonarun



# Adapter & Package Development Docs
<<<<<<< HEAD
/website/docs/docs/available-adapters.md/                       @runleonarun  
/website/docs/reference/warehouse-profiles/                     @runleonarun  
/website/docs/reference/resource-configs/                       @runleonarun  
/website/docs/guides/building-packages                          @runleonarun
/website/docs/contributing/building-a-new-adapter               @runleonarun  
/website/docs/contributing/testing-a-new-adapter                @runleonarun  
/website/docs/guides/creating-new-materializations              @runleonarun  
/website/docs/docs/dbt-cloud/cloud-configuring-dbt-cloud/       @runleonarun  
=======
/website/docs/docs/supported-data-platforms.md/                       @runleonarun @dataders
/website/docs/reference/warehouse-profiles/                     @runleonarun @dataders
/website/docs/reference/resource-configs/                       @runleonarun @dataders
/website/docs/guides/building-packages                          @runleonarun @amychen1776 @dataders @dbeatty10 
/website/docs/contributing/building-a-new-adapter               @runleonarun @dataders @dbeatty10
/website/docs/contributing/testing-a-new-adapter                @runleonarun @dataders @dbeatty10
/website/docs/guides/creating-new-materializations              @runleonarun @dataders @dbeatty10
/website/docs/docs/dbt-cloud/cloud-configuring-dbt-cloud/       @runleonarun @dataders @dbeatty10
>>>>>>> c1e7868f
<|MERGE_RESOLUTION|>--- conflicted
+++ resolved
@@ -15,16 +15,6 @@
 
 
 # Adapter & Package Development Docs
-<<<<<<< HEAD
-/website/docs/docs/available-adapters.md/                       @runleonarun  
-/website/docs/reference/warehouse-profiles/                     @runleonarun  
-/website/docs/reference/resource-configs/                       @runleonarun  
-/website/docs/guides/building-packages                          @runleonarun
-/website/docs/contributing/building-a-new-adapter               @runleonarun  
-/website/docs/contributing/testing-a-new-adapter                @runleonarun  
-/website/docs/guides/creating-new-materializations              @runleonarun  
-/website/docs/docs/dbt-cloud/cloud-configuring-dbt-cloud/       @runleonarun  
-=======
 /website/docs/docs/supported-data-platforms.md/                       @runleonarun @dataders
 /website/docs/reference/warehouse-profiles/                     @runleonarun @dataders
 /website/docs/reference/resource-configs/                       @runleonarun @dataders
@@ -33,4 +23,3 @@
 /website/docs/contributing/testing-a-new-adapter                @runleonarun @dataders @dbeatty10
 /website/docs/guides/creating-new-materializations              @runleonarun @dataders @dbeatty10
 /website/docs/docs/dbt-cloud/cloud-configuring-dbt-cloud/       @runleonarun @dataders @dbeatty10
->>>>>>> c1e7868f
