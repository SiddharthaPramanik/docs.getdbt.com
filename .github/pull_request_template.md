--- conflicted
+++ resolved
@@ -14,18 +14,13 @@
 
 ## Pre-release docs
 Is this change related to an unreleased version of dbt?
-- [ ] Yes: please update the base branch to `next`
+- [ ] Yes: please
+    - update the base branch to `next`
+    - add Changelog components: `<Changelog>[New/Changed] in v0.x.0</Changelog>`
+    - add links to the "New and changed documentation" section of the latest [Migration Guide](../website/docs/docs/guides/migration-guide)
 - [ ] No: please ensure the base branch is `current`
 - [ ] Unsure: we'll let you know!
 
-<<<<<<< HEAD
-If yes, please:
-- Change the base branch of this PR to `next`
-- Add Changelog components
-    - if new: `<Changelog>New in v0.x.0</Changelog>`
-    - if changed: `<Changelog>Changed in v0.x.0: In prior versions, ...</Changelog>`
-- Add links to the "New and changed documentation" section of the latest [Migration Guide](../website/docs/docs/guides/migration-guide)
-=======
 ## Checklist
 If you added new pages (delete if not applicable):
 - [ ] The page has been added to `website/sidebars.js`
@@ -33,5 +28,4 @@
 
 If you removed existing pages (delete if not applicable):
 - [ ] The page has been removed from `website/sidebars.js`
-- [ ] An entry has been added to `_redirects`
->>>>>>> 15b1de52
+- [ ] An entry has been added to `_redirects`