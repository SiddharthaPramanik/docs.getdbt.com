--- conflicted
+++ resolved
@@ -14,16 +14,7 @@
     "classnames": "^2.3.1",
     "clsx": "^1.1.1",
     "color": "^3.1.2",
-<<<<<<< HEAD
     "core-js": "^3.15.2",
-    "file-loader": "^6.1.0",
-    "mobx": "^4.15.4",
-    "react": "^16.13.1",
-    "react-dom": "^16.13.0",
-    "redoc": "^2.0.0-rc.41",
-    "styled-components": "^5.0.1"
-=======
-    "core-js": "^3.6.4",
     "file-loader": "^6.2.0",
     "fs": "0.0.1-security",
     "gray-matter": "^4.0.3",
@@ -37,7 +28,6 @@
     "slugify": "^1.6.1",
     "styled-components": "^5.3.0",
     "url-loader": "^4.1.1"
->>>>>>> 1525dfb4
   },
   "devDependencies": {
     "css-loader": "^3.4.2",
