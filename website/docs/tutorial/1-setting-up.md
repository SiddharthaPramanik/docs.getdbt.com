--- conflicted
+++ resolved
@@ -98,16 +98,6 @@
 In order to let dbt connect to your warehouse, you'll need generate a keyfile. This is analogous to using a database user name and password with most other data warehouses.
 
 1. Go to the [BigQuery credential wizard](https://console.cloud.google.com/apis/credentials/wizard). Ensure that your new project is selected in the header bar.
-<<<<<<< HEAD
-2. Generate credentials with the following options:
-    * **Which API are you using?** BigQuery API
-    * **What data will you be accessing?** Application data (you'll be creating a service account)
-    * **Are you planning to use this API with App Engine or Compute Engine?** No
-    * **Service account name:** `dbt-user`
-    * **Role:** BigQuery Job User, BigQuery User, and BigQuery Data Editor
-    * **Key type:** JSON
-3. Download the <Term id="json" /> file and save it in an easy-to-remember spot, with a clear filename (e.g. `dbt-user-creds.json`)
-=======
 2. Select **+ Create Credentials** then **Service account**.
 3. Type "dbt-user" in the Service account name field, then click **Create and Continue**.
 4. Type and select **BigQuery Admin** in the Role field.
@@ -118,7 +108,6 @@
 9. Click **Add Key** then select **Create new key**. 
 10. Select **JSON** as the key type then click **Create**.  
 11. You should be prompted to download the JSON file. Save it locally to an easy-to-remember spot, with a clear filename. For example, `dbt-user-creds.json`.
->>>>>>> 7b3613d6
 
 ### FAQs
 <FAQ src="database-privileges" />
