---
title: Manifest
---

<<<<<<< HEAD
**Current schema**: [`v6`](https://schemas.getdbt.com/dbt/manifest/v6/index.html)

**Produced by:** [`build`](commands/build) [`compile`](commands/compile) [`docs generate`](commands/cmd-docs) [`list`](commands/list) [`seed`](commands/seed) [`snapshot`](commands/snapshot) [`source freshness`](commands/source) [`test`](commands/test) [`run`](commands/run) [`run-operation`](commands/run-operation)
=======
_Current schema_: [`v7`](https://schemas.getdbt.com/dbt/manifest/v7/index.html)

_Produced by:_
- `dbt compile`
- `dbt run`
- `dbt test`
- `dbt seed`
- `dbt snapshot`
- `dbt docs generate`
- `dbt source freshness`
- `dbt ls`
- `dbt build`
>>>>>>> b31b8a22

This single file contains a full representation of your dbt project's resources (models, tests, macros, etc), including all node configurations and resource properties. Even if you're only running some models or tests, all resources will appear in the manifest (unless they are disabled) with most of their properties. (A few node properties, such as `compiled_sql`, only appear for executed nodes.)

Today, dbt uses this file to populate the [docs site](documentation), and to perform [state comparison](understanding-state). Members of the community have used this file to run checks on how many models have descriptions and tests.

### Top-level keys

- [`metadata`](dbt-artifacts#common-metadata)
- `nodes`: Dictionary of all analyses, models, seeds, snapshots, and tests.
- `sources`: Dictionary of sources.
- `exposures`: Dictionary of exposures.
- `macros`: Dictionary of macros.
- `docs`: Dictionary of `docs` blocks.
- `parent_map`: Dictionary that contains the first-order parents of each resource.
- `child_map`: Dictionary that contains the first-order children of each resource.
- `selectors`: Expanded dictionary representation of [YAML `selectors`](yaml-selectors).
- `disabled`: Array of resources with `enabled: false`.

### Resource details

All resources nested within `nodes`, `sources`, `exposures`, `macros`, and `docs` have the following base properties:

- `name`: Resource name.
- `unique_id`: `<resource_type>.<package>.<resource_name>`, same as dictionary key
- `package_name`: Name of package that defines this resource.
- `root_path`: Absolute file path of this resource's package.
- `path`: Relative file path of this resource's definition within its "resource path" (`model-paths`, `seed-paths`, etc.).
- `original_file_path`: Relative file path of this resource's definition, including its resource path.

Each has several additional properties related to its resource type.<|MERGE_RESOLUTION|>--- conflicted
+++ resolved
@@ -2,24 +2,10 @@
 title: Manifest
 ---
 
-<<<<<<< HEAD
 **Current schema**: [`v6`](https://schemas.getdbt.com/dbt/manifest/v6/index.html)
 
 **Produced by:** [`build`](commands/build) [`compile`](commands/compile) [`docs generate`](commands/cmd-docs) [`list`](commands/list) [`seed`](commands/seed) [`snapshot`](commands/snapshot) [`source freshness`](commands/source) [`test`](commands/test) [`run`](commands/run) [`run-operation`](commands/run-operation)
-=======
-_Current schema_: [`v7`](https://schemas.getdbt.com/dbt/manifest/v7/index.html)
 
-_Produced by:_
-- `dbt compile`
-- `dbt run`
-- `dbt test`
-- `dbt seed`
-- `dbt snapshot`
-- `dbt docs generate`
-- `dbt source freshness`
-- `dbt ls`
-- `dbt build`
->>>>>>> b31b8a22
 
 This single file contains a full representation of your dbt project's resources (models, tests, macros, etc), including all node configurations and resource properties. Even if you're only running some models or tests, all resources will appear in the manifest (unless they are disabled) with most of their properties. (A few node properties, such as `compiled_sql`, only appear for executed nodes.)
 
