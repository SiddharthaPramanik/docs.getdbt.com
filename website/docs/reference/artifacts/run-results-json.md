---
title: Run Results
---

_Current schema_: [`v1`](https://schemas.getdbt.com/dbt/run-results/v1.json)

_Produced by:_
- `dbt run`
- `dbt test`
- `dbt seed`
- `dbt snapshot`
- `dbt docs generate`

This file contains information about a completed invocation of dbt, including timing and status info for each node (model, test, etc) that was executed. In aggregate, many `run_results.json` can be combined to calculate average model runtime, test failure rates, the number of record changes captured by snapshots, etc.

Note that only executed nodes appear in the run results. If you have multiple run or test steps with different critiera, each will produce different run results.

Note: `dbt source snapshot-freshness` produces a different artifact, [`sources.json`](sources-json), with similar attributes.

### Top-level keys

- [`metadata`](dbt-artifacts#common-metadata)
- `args`: Dictionary of arguments passed to the CLI command or RPC method that produced this artifact. Most useful is `which` (command) or `rpc_method`. This dict excludes null values, and includes default values if they are not null.
- `elapsed_time`: Total invocation time in seconds.
- `results`: Array of node execution details.

Each entry in `results` is a [`Result` object](dbt-classes#result-objects), with one difference: Instead of including the entire `node` object, only the `unique_id` is included. (The full `node` object is recorded in [`manifest.json`](manifest-json).)

- `unique_id`: Unique node identifier, which map results to `nodes` in the [manifest](manifest-json)
- `status`: dbt's interpretation of runtime success, failure, or error
- `thread_id`: Which thread executed this node? E.g. `Thread-1`
- `execution_time`: Total time spent executing this node
- `timing`: Array that breaks down execution time into steps (often `compile` + `execute`)
<<<<<<< HEAD
- `adapter_response`: Dictionary of metadata returned from the database, which varies by adapter. E.g. success `code`, number of `rows_affected`, total `bytes_processed`, etc.
=======
- `adapter_response`: Dictionary of information returned from the database, which varies by adapter. E.g. success `code`, number of `rows_affected`, total `bytes_processed`, etc. Not populated by tests, as of v0.19.0; we plan to fix in a future release ([dbt#2580](https://github.com/fishtown-analytics/dbt/issues/2580)).
>>>>>>> b7aead77
- `message`: How dbt will report this result on the CLI, based on information returned from the database<|MERGE_RESOLUTION|>--- conflicted
+++ resolved
@@ -31,9 +31,5 @@
 - `thread_id`: Which thread executed this node? E.g. `Thread-1`
 - `execution_time`: Total time spent executing this node
 - `timing`: Array that breaks down execution time into steps (often `compile` + `execute`)
-<<<<<<< HEAD
-- `adapter_response`: Dictionary of metadata returned from the database, which varies by adapter. E.g. success `code`, number of `rows_affected`, total `bytes_processed`, etc.
-=======
-- `adapter_response`: Dictionary of information returned from the database, which varies by adapter. E.g. success `code`, number of `rows_affected`, total `bytes_processed`, etc. Not populated by tests, as of v0.19.0; we plan to fix in a future release ([dbt#2580](https://github.com/fishtown-analytics/dbt/issues/2580)).
->>>>>>> b7aead77
+- `adapter_response`: Dictionary of metadata returned from the database, which varies by adapter. E.g. success `code`, number of `rows_affected`, total `bytes_processed`, etc. Not populated by tests, as of v0.19.0; we plan to fix in a future release ([dbt#2580](https://github.com/fishtown-analytics/dbt/issues/2580)).
 - `message`: How dbt will report this result on the CLI, based on information returned from the database