--- conflicted
+++ resolved
@@ -210,11 +210,7 @@
 
 Several of the following request types accept these additional parameters:
 - `threads`: The number of [threads](configure-your-profile#understanding-threads) to use when compiling (optional)
-<<<<<<< HEAD
-- `select`: The space-delimeted set of resources to execute (optional). (`models` is also supported on some request types for backwards compatibility.)
-=======
 - `select`: The space-delimited set of resources to execute (optional). (`models` is also supported on some request types for backwards compatibility.)
->>>>>>> a5815663
 - `selector`: The name of a predefined [YAML selector](node-selection/yaml-selectors) that defines the set of resources to execute (optional)
 - `exclude`: The space-delimited set of resources to exclude from compiling, running, testing, seeding, or snapshotting (optional)
 - `state`: The filepath of artifacts to use when establishing [state](understanding-state) (optional)
