--- conflicted
+++ resolved
@@ -6,14 +6,7 @@
 <Changelog>
 
 * `v0.20.0`: Introduced `store_failures` config and functionality
-<<<<<<< HEAD
-<<<<<<< HEAD
-=======
 * `v0.21.0`: Introduced `config` property for tests
->>>>>>> 0d0f94e87e138f3d13ad645c0b493bcf540fe8cb
-=======
-* `v0.21.0`: Introduced `config` property for tests
->>>>>>> a5815663
 
 </Changelog>
 
@@ -52,25 +45,11 @@
       - name: my_column
         tests:
           - unique:
-<<<<<<< HEAD
-<<<<<<< HEAD
-              store_failures: true  # always store failures
-          - not_null:
-              store_failures: fail  # never store failures
-=======
               config:
                 store_failures: true  # always store failures
           - not_null:
               config:
-                store_failures: fail  # never store failures
->>>>>>> 0d0f94e87e138f3d13ad645c0b493bcf540fe8cb
-=======
-              config:
-                store_failures: true  # always store failures
-          - not_null:
-              config:
-                store_failures: fail  # never store failures
->>>>>>> a5815663
+                store_failures: false  # never store failures
 ```
 
 </File>
