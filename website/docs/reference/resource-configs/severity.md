---
resource_types: [tests]
datatype: string
---

<Changelog>

* `v0.14.0`: Introduced `severity` config
* `v0.20.0`: Introduced `error_if` + `warn_if` configs. Enabled configuration of tests from `dbt_project.yml`
<<<<<<< HEAD
<<<<<<< HEAD
=======
* `v0.21.0`: Introduced `config` property for tests
>>>>>>> 0d0f94e87e138f3d13ad645c0b493bcf540fe8cb
=======
* `v0.21.0`: Introduced `config` property for tests
>>>>>>> a5815663

</Changelog>

Tests return a number of failures—most often, this is the count of rows returned by the test query, but it could be a [custom calculation](resource-configs/fail_calc). Generally, if the number of failures is nonzero, the test returns an error. This makes sense, as test queries are designed to return all the rows you _don't_ want: duplicate records, null values, etc.

It's possible to configure tests to return warnings instead of errors, or to make the test status conditional on the number of failures returned. Maybe 1 duplicate record can count as a warning, but 10 duplicate records should count as an error.

The relevant configs are:
- `severity`: `error` or `warn` (default: `error`)
- `error_if`: conditional expression (default: `!=0`)
- `warn_if`: conditional expression (default: `!=0`)

Conditional expressions can be any comparison logic that is supported by your SQL syntax with an integer number of failures: `> 5`, `= 0`, `between 5 and 10`, and so on.

Here's how those play in practice:
- If `severity: error`, dbt will check the `error_if` condition first. If the error condition is met, the test returns an error. If it's not met, dbt will then check the `warn_if` condition. If the warn condition is met, the test warns; if it's not met, the test passes.
- If `severity: warn`, dbt will skip the `error_if` condition entirely and jump straight to the `warn_if` condition. If the warn condition is met, the test warns; if it's not met, the test passes.

Note that test warn statuses will return errors instead if the [`--warn-error`](global-cli-flags#warnings-as-errors) flag is passed. Unless dbt is told to treat warnings as errors, a test with `warn` severity will never return an error.

<Tabs
  defaultValue="specific"
  values={[
    { label: 'Specific test', value: 'specific', },
    { label: 'One-off test', value: 'one_off', },
    { label: 'Generic test block', value: 'generic', },
    { label: 'Project level', value: 'project', },
  ]
}>

<TabItem value="specific">

Configure a specific instance of a generic (schema) test:

<File name='models/<filename>.yml'>

```yaml
version: 2

models:
  - name: large_table
    columns:
      - name: slightly_unreliable_column
        tests:
          - unique:
<<<<<<< HEAD
<<<<<<< HEAD
              severity: error
              error_if: ">1000"
              warn_if: ">10"
=======
=======
>>>>>>> a5815663
              config:
                severity: error
                error_if: ">1000"
                warn_if: ">10"
<<<<<<< HEAD
>>>>>>> 0d0f94e87e138f3d13ad645c0b493bcf540fe8cb
=======
>>>>>>> a5815663
```

</File>

</TabItem>

<TabItem value="one_off">

Configure a one-off (data) test:

<File name='tests/<filename>.sql'>

```sql
{{ config(error_if = '>50') }}

select ...
```

</File>

</TabItem>

<TabItem value="generic">

Set the default for all instances of a generic (schema) test, by setting the config inside its test block (definition):

<File name='macros/<filename>.sql'>

```sql
{% test <testname>(model, column_name) %}

{{ config(severity = 'warn') }}

select ...

{% endtest %}
```

</File>

</TabItem>

<TabItem value="project">

Set the default for all tests in a package or project:

<File name='dbt_project.yml'>

```yaml
tests:
  +severity: warn  # all tests
  
  <package_name>:
    +warn_if: >10 # tests in <package_name>
```

</File>

</TabItem>

</Tabs><|MERGE_RESOLUTION|>--- conflicted
+++ resolved
@@ -7,14 +7,7 @@
 
 * `v0.14.0`: Introduced `severity` config
 * `v0.20.0`: Introduced `error_if` + `warn_if` configs. Enabled configuration of tests from `dbt_project.yml`
-<<<<<<< HEAD
-<<<<<<< HEAD
-=======
 * `v0.21.0`: Introduced `config` property for tests
->>>>>>> 0d0f94e87e138f3d13ad645c0b493bcf540fe8cb
-=======
-* `v0.21.0`: Introduced `config` property for tests
->>>>>>> a5815663
 
 </Changelog>
 
@@ -60,22 +53,10 @@
       - name: slightly_unreliable_column
         tests:
           - unique:
-<<<<<<< HEAD
-<<<<<<< HEAD
-              severity: error
-              error_if: ">1000"
-              warn_if: ">10"
-=======
-=======
->>>>>>> a5815663
               config:
                 severity: error
                 error_if: ">1000"
                 warn_if: ">10"
-<<<<<<< HEAD
->>>>>>> 0d0f94e87e138f3d13ad645c0b493bcf540fe8cb
-=======
->>>>>>> a5815663
 ```
 
 </File>
