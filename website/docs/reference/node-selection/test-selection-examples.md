---
title: "Test selection examples"
---

Test selection works a little differently from other resource selection. This makes it very easy to:
* run tests on a particular model
* run tests on all models in a subdirectory
* run tests on all models upstream / downstream of a model, etc.

Like all resource types, tests can be selected **directly**, by methods and operators that capture one of their attributes: their name, properties, tags, etc.

Unlike other resource types, tests can also be selected **indirectly**. If a selection method or operator includes a test's parent(s), the test will also be selected.

<Changelog>
<<<<<<< HEAD

* `v0.20.0`: Test selection is no longer greedy for indirect inclusion (ALL parents must be selected for the test to be selected). It is still greedy for indirect exclusion (if ANY parent is excluded, the test is excluded).
* `v0.21.0`: Introduce `--greedy` flag (and `greedy` selector property), to optionally include tests that are indirectly selected and have an unselected parent.

</Changelog>

This can be complex for tests with multiple parents (e.g. `relationships`, or custom tests that `ref()` multiple models). To prevent tests from running when they aren't wanted, a test will be indirectly selected only if **ALL** of its parents are included by the selection criteria. If any parent is missing, that test won't run. On the other hand, if **ANY** parent is excluded, the test will be aggressively excluded as well.

Starting in dbt v0.21, dbt will warn you about tests that have not been indirectly selected because they have at least one unselected parent. You may optionally include them by turning on "greedy" selection: pass the `--greedy` flag, or define a `greedy` property in [yaml selectors](yaml-selectors). When enabled, dbt will include tests that have ANY parent selected, even if other parents are not selected.

We've included lots of examples below:

### Direct selection

<Changelog>

* `v0.18.0`: Introduced the `test_type` selection method. In previous versions, similar behavior is possible via the `--schema` or `--data` flags.

</Changelog>

Run generic (schema) tests only:

```shell
$ dbt test --select test_type:schema
```

Run bespoke (data) tests only:

```shell
$ dbt test --select test_type:data
```

In both cases, `test_type` checks a property of the test itself. These are forms of "direct" test selection.

### Indirect selection

```shell
$ dbt test --select customers
$ dbt test --select orders
```

These are examples of "indirect" selection: `customers` and `orders` select models (whether by name or path). Any tests defined on `customers` or `orders` will be selected indirectly, and thereby included.

If a test depends on both `customers` _and_ `orders` (e.g. a `relationships` test between them), it will _not_ be selected indirectly in the example above. Instead, it would only be selected indirectly if both parents are selected:

```shell
$ dbt test --select customers orders
```

Or if you pass the `--greedy` flag:
```shell
$ dbt test --select customers --greedy
$ dbt test --select orders --greedy
```

### Syntax examples

The following examples should feel somewhat familiar if you're used to executing `dbt run` with the `--select` option to build parts of your DAG:

```shell
# Run tests on a model (indirect selection)
$ dbt test --select customers

# Run tests on all models in the models/staging/jaffle_shop directory (indirect selection)
$ dbt test --select staging.jaffle_shop

# Run tests downstream of a model (note this will select those tests directly!)
$ dbt test --select stg_customers+

# Run tests upstream of a model (indirect selection)
$ dbt test --select +stg_customers

# Run tests on all models with a particular tag (direct + indirect)
$ dbt test --select tag:my_model_tag

# Run tests on all models with a particular materialization (indirect selection)
<<<<<<< HEAD
$ dbt test --models config.materialized:table
=======
=======
$ dbt test --select config.materialized:table
>>>>>>> a5815663

* `v0.20.0`: Test selection is no longer greedy for indirect inclusion (ALL parents must be selected for the test to be selected). It is still greedy for indirect exclusion (if ANY parent is excluded, the test is excluded).
* `v0.21.0`: Introduce `--greedy` flag (and `greedy` selector property), to optionally include tests that are indirectly selected and have an unselected parent.

</Changelog>

This can be complex for tests with multiple parents (e.g. `relationships`, or custom tests that `ref()` multiple models). To prevent tests from running when they aren't wanted, a test will be indirectly selected only if **ALL** of its parents are included by the selection criteria. If any parent is missing, that test won't run. On the other hand, if **ANY** parent is excluded, the test will be aggressively excluded as well.

Starting in dbt v0.21, dbt will warn you about tests that have not been indirectly selected because they have at least one unselected parent. You may optionally include them by turning on "greedy" selection: pass the `--greedy` flag, or define a `greedy` property in [yaml selectors](yaml-selectors). When enabled, dbt will include tests that have ANY parent selected, even if other parents are not selected.

We've included lots of examples below:

### Direct selection

<Changelog>

* `v0.18.0`: Introduced the `test_type` selection method. In previous versions, similar behavior is possible via the `--schema` or `--data` flags.

</Changelog>

Run generic (schema) tests only:

```shell
$ dbt test --select test_type:schema
```

Run bespoke (data) tests only:

```shell
$ dbt test --select test_type:data
```

In both cases, `test_type` checks a property of the test itself. These are forms of "direct" test selection.

### Indirect selection

```shell
$ dbt test --select customers
$ dbt test --select orders
```

These are examples of "indirect" selection: `customers` and `orders` select models (whether by name or path). Any tests defined on `customers` or `orders` will be selected indirectly, and thereby included.

If a test depends on both `customers` _and_ `orders` (e.g. a `relationships` test between them), it will _not_ be selected indirectly in the example above. Instead, it would only be selected indirectly if both parents are selected:
>>>>>>> 0d0f94e87e138f3d13ad645c0b493bcf540fe8cb

```shell
$ dbt test --select customers orders
```

<<<<<<< HEAD
The same principle can be extended to tests defined on other resource types. In these cases, we will execute all tests defined on certain sources via the `source:` selection method:

```shell
# tests on all sources
$ dbt test --select source:*

# tests on one source
$ dbt test --select source:jaffle_shop

# tests on one source table
$ dbt test --select source:jaffle_shop.customers

# tests on everything _except_ sources
$ dbt test --exclude source:*
```

### More complex selection

Through the combination of direct and indirect selection, there are many ways to accomplish the same outcome. Let's say we have a data test named `assert_total_payment_amount_is_positive` that depends on a model named `payments`. All of the following would manage to select and execute that test specifically:

```shell
$ dbt test --select assert_total_payment_amount_is_positive # directly select the test by name
$ dbt test --select payments,test_type:data # indirect selection, v0.18.0
$ dbt test --select payments --data  # indirect selection, earlier versions
```

As long as you can select a common property of a group of resources, indirect selection allows you to execute all the tests on those resources, too. In the example above, we saw it was possible to test all table-materialized models. This principle can be extended to other resource types, too:

```shell
# Run tests on all models with a particular materialization
$ dbt test --select config.materialized:table

# Run tests on all seeds, which use the 'seed' materialization
$ dbt test --select config.materialized:seed

# Run tests on all snapshots, which use the 'snapshot' materialization
$ dbt test --select config.materialized:snapshot
```

Note that this functionality may change in future versions of dbt.

### Run tests on tagged columns

Because the column `order_id` is tagged `my_column_tag`, the test itself also receives the tag `my_column_tag`. Because of that, this is an example of direct selection.

=======
Or if you pass the `--greedy` flag:
```shell
$ dbt test --select customers --greedy
$ dbt test --select orders --greedy
```

### Syntax examples

The following examples should feel somewhat familiar if you're used to executing `dbt run` with the `--select` option to build parts of your DAG:

```shell
# Run tests on a model (indirect selection)
$ dbt test --select customers

# Run tests on all models in the models/staging/jaffle_shop directory (indirect selection)
$ dbt test --select staging.jaffle_shop

# Run tests downstream of a model (note this will select those tests directly!)
$ dbt test --select stg_customers+

# Run tests upstream of a model (indirect selection)
$ dbt test --select +stg_customers

# Run tests on all models with a particular tag (direct + indirect)
$ dbt test --select tag:my_model_tag

# Run tests on all models with a particular materialization (indirect selection)
$ dbt test --select config.materialized:table

```

The same principle can be extended to tests defined on other resource types. In these cases, we will execute all tests defined on certain sources via the `source:` selection method:

```shell
# tests on all sources
$ dbt test --select source:*

# tests on one source
$ dbt test --select source:jaffle_shop

# tests on one source table
$ dbt test --select source:jaffle_shop.customers

# tests on everything _except_ sources
$ dbt test --exclude source:*
```

### More complex selection

Through the combination of direct and indirect selection, there are many ways to accomplish the same outcome. Let's say we have a data test named `assert_total_payment_amount_is_positive` that depends on a model named `payments`. All of the following would manage to select and execute that test specifically:

```shell
$ dbt test --select assert_total_payment_amount_is_positive # directly select the test by name
$ dbt test --select payments,test_type:data # indirect selection, v0.18.0
$ dbt test --select payments --data  # indirect selection, earlier versions
```

As long as you can select a common property of a group of resources, indirect selection allows you to execute all the tests on those resources, too. In the example above, we saw it was possible to test all table-materialized models. This principle can be extended to other resource types, too:

```shell
# Run tests on all models with a particular materialization
$ dbt test --select config.materialized:table

# Run tests on all seeds, which use the 'seed' materialization
$ dbt test --select config.materialized:seed

# Run tests on all snapshots, which use the 'snapshot' materialization
$ dbt test --select config.materialized:snapshot
```

Note that this functionality may change in future versions of dbt.

### Run tests on tagged columns

Because the column `order_id` is tagged `my_column_tag`, the test itself also receives the tag `my_column_tag`. Because of that, this is an example of direct selection.

>>>>>>> 0d0f94e87e138f3d13ad645c0b493bcf540fe8cb
<File name='models/<filename>.yml'>

```yml
version: 2

models:
  - name: orders
    columns:
      - name: order_id
        tests:
        tags: [my_column_tag]
          - unique

```

</File>

```shell
$ dbt test --select tag:my_column_tag
```

Currently, tests "inherit" tags applied to columns, sources, and source tables. They do _not_ inherit tags applied to models, seeds, or snapshots. In all likelihood, those tests would still be selected indirectly, because the tag selects its parent. This is a subtle distinction, and it may change in future versions of dbt.

### Run tagged tests only

This is an even clearer example of direct selection: the test itself is tagged `my_test_tag`, and selected accordingly.

<File name='models/<filename>.yml'>

```yml
version: 2

models:
  - name: orders
    columns:
      - name: order_id
        tests:
          - unique:
              tags: [my_test_tag]

```

</File>


```shell
$ dbt test --select tag:my_test_tag
```<|MERGE_RESOLUTION|>--- conflicted
+++ resolved
@@ -12,7 +12,6 @@
 Unlike other resource types, tests can also be selected **indirectly**. If a selection method or operator includes a test's parent(s), the test will also be selected.
 
 <Changelog>
-<<<<<<< HEAD
 
 * `v0.20.0`: Test selection is no longer greedy for indirect inclusion (ALL parents must be selected for the test to be selected). It is still greedy for indirect exclusion (if ANY parent is excluded, the test is excluded).
 * `v0.21.0`: Introduce `--greedy` flag (and `greedy` selector property), to optionally include tests that are indirectly selected and have an unselected parent.
@@ -89,12 +88,8 @@
 $ dbt test --select tag:my_model_tag
 
 # Run tests on all models with a particular materialization (indirect selection)
-<<<<<<< HEAD
-$ dbt test --models config.materialized:table
-=======
-=======
+
 $ dbt test --select config.materialized:table
->>>>>>> a5815663
 
 * `v0.20.0`: Test selection is no longer greedy for indirect inclusion (ALL parents must be selected for the test to be selected). It is still greedy for indirect exclusion (if ANY parent is excluded, the test is excluded).
 * `v0.21.0`: Introduce `--greedy` flag (and `greedy` selector property), to optionally include tests that are indirectly selected and have an unselected parent.
@@ -139,13 +134,42 @@
 These are examples of "indirect" selection: `customers` and `orders` select models (whether by name or path). Any tests defined on `customers` or `orders` will be selected indirectly, and thereby included.
 
 If a test depends on both `customers` _and_ `orders` (e.g. a `relationships` test between them), it will _not_ be selected indirectly in the example above. Instead, it would only be selected indirectly if both parents are selected:
->>>>>>> 0d0f94e87e138f3d13ad645c0b493bcf540fe8cb
 
 ```shell
 $ dbt test --select customers orders
 ```
 
-<<<<<<< HEAD
+Or if you pass the `--greedy` flag:
+```shell
+$ dbt test --select customers --greedy
+$ dbt test --select orders --greedy
+```
+
+### Syntax examples
+
+The following examples should feel somewhat familiar if you're used to executing `dbt run` with the `--select` option to build parts of your DAG:
+
+```shell
+# Run tests on a model (indirect selection)
+$ dbt test --select customers
+
+# Run tests on all models in the models/staging/jaffle_shop directory (indirect selection)
+$ dbt test --select staging.jaffle_shop
+
+# Run tests downstream of a model (note this will select those tests directly!)
+$ dbt test --select stg_customers+
+
+# Run tests upstream of a model (indirect selection)
+$ dbt test --select +stg_customers
+
+# Run tests on all models with a particular tag (direct + indirect)
+$ dbt test --select tag:my_model_tag
+
+# Run tests on all models with a particular materialization (indirect selection)
+$ dbt test --select config.materialized:table
+
+```
+
 The same principle can be extended to tests defined on other resource types. In these cases, we will execute all tests defined on certain sources via the `source:` selection method:
 
 ```shell
@@ -191,84 +215,6 @@
 
 Because the column `order_id` is tagged `my_column_tag`, the test itself also receives the tag `my_column_tag`. Because of that, this is an example of direct selection.
 
-=======
-Or if you pass the `--greedy` flag:
-```shell
-$ dbt test --select customers --greedy
-$ dbt test --select orders --greedy
-```
-
-### Syntax examples
-
-The following examples should feel somewhat familiar if you're used to executing `dbt run` with the `--select` option to build parts of your DAG:
-
-```shell
-# Run tests on a model (indirect selection)
-$ dbt test --select customers
-
-# Run tests on all models in the models/staging/jaffle_shop directory (indirect selection)
-$ dbt test --select staging.jaffle_shop
-
-# Run tests downstream of a model (note this will select those tests directly!)
-$ dbt test --select stg_customers+
-
-# Run tests upstream of a model (indirect selection)
-$ dbt test --select +stg_customers
-
-# Run tests on all models with a particular tag (direct + indirect)
-$ dbt test --select tag:my_model_tag
-
-# Run tests on all models with a particular materialization (indirect selection)
-$ dbt test --select config.materialized:table
-
-```
-
-The same principle can be extended to tests defined on other resource types. In these cases, we will execute all tests defined on certain sources via the `source:` selection method:
-
-```shell
-# tests on all sources
-$ dbt test --select source:*
-
-# tests on one source
-$ dbt test --select source:jaffle_shop
-
-# tests on one source table
-$ dbt test --select source:jaffle_shop.customers
-
-# tests on everything _except_ sources
-$ dbt test --exclude source:*
-```
-
-### More complex selection
-
-Through the combination of direct and indirect selection, there are many ways to accomplish the same outcome. Let's say we have a data test named `assert_total_payment_amount_is_positive` that depends on a model named `payments`. All of the following would manage to select and execute that test specifically:
-
-```shell
-$ dbt test --select assert_total_payment_amount_is_positive # directly select the test by name
-$ dbt test --select payments,test_type:data # indirect selection, v0.18.0
-$ dbt test --select payments --data  # indirect selection, earlier versions
-```
-
-As long as you can select a common property of a group of resources, indirect selection allows you to execute all the tests on those resources, too. In the example above, we saw it was possible to test all table-materialized models. This principle can be extended to other resource types, too:
-
-```shell
-# Run tests on all models with a particular materialization
-$ dbt test --select config.materialized:table
-
-# Run tests on all seeds, which use the 'seed' materialization
-$ dbt test --select config.materialized:seed
-
-# Run tests on all snapshots, which use the 'snapshot' materialization
-$ dbt test --select config.materialized:snapshot
-```
-
-Note that this functionality may change in future versions of dbt.
-
-### Run tests on tagged columns
-
-Because the column `order_id` is tagged `my_column_tag`, the test itself also receives the tag `my_column_tag`. Because of that, this is an example of direct selection.
-
->>>>>>> 0d0f94e87e138f3d13ad645c0b493bcf540fe8cb
 <File name='models/<filename>.yml'>
 
 ```yml
