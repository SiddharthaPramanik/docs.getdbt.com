---
title: "Redshift Profile"
---

## Overview of dbt-redshift
**Maintained by:** core dbt maintainers        
**Author:** dbt Labs        
**Source:** [Github](https://github.com/dbt-labs/dbt-redshift)       
**dbt Cloud:** Supported    
**dbt Slack channel** [Link to channel](https://getdbt.slack.com/archives/CJARVS0RY)      


## Authentication Methods

### Password-based authentication

<File name='~/.dbt/profiles.yml'>

```yaml
company-name:
  target: dev
  outputs:
    dev:
      type: redshift
      host: hostname.region.redshift.amazonaws.com
      user: username
      password: password1
      port: 5439
      dbname: analytics
      schema: analytics
      threads: 4
      keepalives_idle: 240 # default 240 seconds
      connect_timeout: 10 # default 10 seconds
      # search_path: public # optional, not recommended
      sslmode: [optional, set the sslmode used to connect to the database (in case this parameter is set, will look for ca in ~/.postgresql/root.crt)]
      ra3: true # enables cross-database sources
```

</File>

### IAM Authentication

To set up a Redshift profile using IAM Authentication, set the `method`
parameter to `iam` as shown below. Note that a password is not required when
using IAM Authentication. For more information on this type of authentication,
consult the [Redshift Documentation](https://docs.aws.amazon.com/redshift/latest/mgmt/generating-user-credentials.html)
and [boto3
docs](https://boto3.amazonaws.com/v1/documentation/api/latest/reference/services/redshift.html#Redshift.Client.get_cluster_credentials)
on generating user credentials with IAM Auth.

If you receive the "You must specify a region" error when using IAM
Authentication, then your aws credentials are likely misconfigured. Try running
`aws configure` to set up AWS access keys, and pick a default region. If you have any questions,
please refer to the official AWS documentation on [Configuration and credential file settings](https://docs.aws.amazon.com/cli/latest/userguide/cli-configure-files.html).

<File name='~/.dbt/profiles.yml'>

```yaml
my-redshift-db:
  target: dev
  outputs:
    dev:
      type: redshift
      method: iam
      cluster_id: [cluster_id]
      host: hostname.region.redshift.amazonaws.com
      user: alice
      iam_profile: data_engineer # optional
      iam_duration_seconds: 900  # optional
      autocreate: true           # optional
      db_groups: ['analysts']    # optional

      # Other Redshift configs:
      port: 5439
      dbname: analytics
      schema: analytics
      threads: 4
<<<<<<< HEAD
      keepalives_idle: 0 # default 0, indicating the system default. See below
=======
      keepalives_idle: 240 # default 240 seconds
>>>>>>> 003367e0
      # search_path: public # optional, but not recommended
      sslmode: [optional, set the sslmode used to connect to the database (in case this parameter is set, will look for ca in ~/.postgresql/root.crt)]
      ra3: true # enables cross-database sources

```

</File>

### Specifying an IAM Profile

:::info New in dbt v0.18.0
The `iam_profile` config option for Redshift profiles is new in dbt v0.18.0
:::

When the `iam_profile` configuration is set, dbt will use the specified profile from your `~/.aws/config` file instead of using the profile name `default`
## Redshift notes
### `sort` and `dist` keys
Where possible, dbt enables the use of `sort` and `dist` keys. See the section on [Redshift specific configurations](redshift-configs).

### `keepalives_idle`
If the database closes its connection while dbt is waiting for data, you may see the error `SSL SYSCALL error: EOF detected`. Lowering the [`keepalives_idle` value](https://www.postgresql.org/docs/9.3/libpq-connect.html) may prevent this, because the server will send a ping to keep the connection active more frequently. 

[dbt's default setting](https://github.com/dbt-labs/dbt-redshift/blob/main/dbt/adapters/redshift/connections.py#L51) is 240 (seconds), but can be configured lower (perhaps 120 or 60), at the cost of a chattier network connection.<|MERGE_RESOLUTION|>--- conflicted
+++ resolved
@@ -75,11 +75,7 @@
       dbname: analytics
       schema: analytics
       threads: 4
-<<<<<<< HEAD
-      keepalives_idle: 0 # default 0, indicating the system default. See below
-=======
       keepalives_idle: 240 # default 240 seconds
->>>>>>> 003367e0
       # search_path: public # optional, but not recommended
       sslmode: [optional, set the sslmode used to connect to the database (in case this parameter is set, will look for ca in ~/.postgresql/root.crt)]
       ra3: true # enables cross-database sources
