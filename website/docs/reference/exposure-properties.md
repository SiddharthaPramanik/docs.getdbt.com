--- conflicted
+++ resolved
@@ -28,18 +28,8 @@
     type: {dashboard, notebook, analysis, ml, application}
     url: <string>
     maturity: {high, medium, low}
-<<<<<<< HEAD
-<<<<<<< HEAD
-    [tags](resource-properties/tags): [<string>]
-    [meta](resource-properties/meta): {<dictionary>}
-=======
     [tags](resource-configs/tags): [<string>]
     [meta](resource-configs/meta): {<dictionary>}
->>>>>>> 0d0f94e87e138f3d13ad645c0b493bcf540fe8cb
-=======
-    [tags](resource-configs/tags): [<string>]
-    [meta](resource-configs/meta): {<dictionary>}
->>>>>>> a5815663
     owner:
       name: <string>
       email: <string>
