--- conflicted
+++ resolved
@@ -3,9 +3,9 @@
 id: "dbt-cloud-features"
 ---
 
-<<<<<<< HEAD
+
 The dbt Integrated Development Environment (IDE) provides a realtime editing and execution environment for your dbt project. In the dbt IDE, you can write, run, test, and version control the code in your dbt project from your browser -- no command line use required.
-=======
+
 
 :::info Join our Cloud IDE beta
 
@@ -42,7 +42,7 @@
 There are default keyboard shortcuts that can help make development more productive and easier for everyone. Press Fn-F1 to view a list of all of them.
 
 **File explorer**
->>>>>>> e81ed3cd
+
 
 The File explorer on the left side of the IDE allows you to organize your project and manage your files and folders. Click the three dot menu associated with the file or folder to create, rename, and delete it.
 
