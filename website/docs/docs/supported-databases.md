---
title: "Supported Databases"
id: "supported-databases"
---

## Supported databases

dbt supports the following databases:

These database plugins are supported by the core dbt maintainers.

| Database | Documentation | Support |
| -------- | ------------- | ------- |
| Postgres | [Profile Setup](postgres-profile) | ✅Full Support |
| Redshift | [Profile Setup](redshift-profile), [Configuration](redshift-configs) | ✅Full Support |
| BigQuery | [Profile Setup](bigquery-profile), [Configuration](bigquery-configs) | ✅Full Support |
| Snowflake | [Profile Setup](snowflake-profile), [Configuration](snowflake-configs) | ✅ Full Support |
| Presto | [Profile Setup](presto-profile) | Partial Support |
| Spark | [Profile Setup](spark-profile), [Configuration](spark-configs) | Partial Support |

##  Community Supported dbt Plugins

These database plugins are community-supported 🌱

| Database | Documentation | Notes |
| -------- | ------------- | ----- |
<<<<<<< HEAD
| Microsoft SQL Server ([dbt-mssql](https://github.com/jacobm001/dbt-mssql)) | [Profile Setup](profile-mssql) | SQL Server 2008 R2 and later |
| Microsoft SQL Server ([dbt-sqlserver](https://github.com/mikaelene/dbt-sqlserver)) | [Profile Setup](profile-mssql) | SQL Server 2016 and later |
| Oracle Database ([dbt-oracle](https://github.com/techindicium/dbt-oracle)) | [Profile Setup](profile-oracle) |Oracle 11+ |

=======
| Microsoft SQL Server ([dbt-mssql](https://github.com/jacobm001/dbt-mssql)) | [Profile Setup](mssql-profile) | SQL Server 2008 R2 and later |
| Microsoft SQL Server ([dbt-sqlserver](https://github.com/mikaelene/dbt-sqlserver)) | [Profile Setup](mssql-profile) | SQL Server 2016 and later |
>>>>>>> e0397e31

## Creating a new adapter

dbt can be extended with "adapter plugins." These plugins can be built into separate Python modules, and dbt will discover them if they are installed on your system. If you're interested in developing a new adapter plugin for dbt, please [open an issue](https://github.com/fishtown-analytics/dbt/issues/new) and be sure to check out the docs on [building a new adapter](building-a-new-adapter).<|MERGE_RESOLUTION|>--- conflicted
+++ resolved
@@ -24,15 +24,9 @@
 
 | Database | Documentation | Notes |
 | -------- | ------------- | ----- |
-<<<<<<< HEAD
-| Microsoft SQL Server ([dbt-mssql](https://github.com/jacobm001/dbt-mssql)) | [Profile Setup](profile-mssql) | SQL Server 2008 R2 and later |
-| Microsoft SQL Server ([dbt-sqlserver](https://github.com/mikaelene/dbt-sqlserver)) | [Profile Setup](profile-mssql) | SQL Server 2016 and later |
-| Oracle Database ([dbt-oracle](https://github.com/techindicium/dbt-oracle)) | [Profile Setup](profile-oracle) |Oracle 11+ |
-
-=======
 | Microsoft SQL Server ([dbt-mssql](https://github.com/jacobm001/dbt-mssql)) | [Profile Setup](mssql-profile) | SQL Server 2008 R2 and later |
 | Microsoft SQL Server ([dbt-sqlserver](https://github.com/mikaelene/dbt-sqlserver)) | [Profile Setup](mssql-profile) | SQL Server 2016 and later |
->>>>>>> e0397e31
+| Oracle Database ([dbt-oracle](https://github.com/techindicium/dbt-oracle)) | [Profile Setup](profile-oracle) |Oracle 11+ |
 
 ## Creating a new adapter
 
