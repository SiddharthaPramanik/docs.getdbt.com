--- conflicted
+++ resolved
@@ -35,15 +35,7 @@
 
 </Changelog>
 
-<<<<<<< HEAD
-<<<<<<< HEAD
 Every time that dbt Cloud runs a dbt project, it generates metadata which pertains to the accuracy, recency, configuration, and structure of the views and tables in the warehouse. dbt Cloud serves a GraphQL API which supports arbitrary queries over this metadata at [https://metadata.cloud.getdbt.com/graphiql](https://www.getdbt.com/product/), and this API is an incredibly rich resource for evaluating data health longitudinally or at a point in time.
-=======
-Every time that dbt Cloud runs a dbt project, it generates metadata which pertains to the accuracy, recency, configuration, and structure of the views and tables in the warehouse. dbt Cloud serves a GraphQL API which supports arbitrary queries over this metadata at https://metadata.cloud.getdbt.com/graphiql, and this API is an incredibly rich resource for evaluating data health longitudinally or at a point in time.
->>>>>>> 4e7f298df3b360bd82fba10f4bef47ade108c375
-=======
-Every time that dbt Cloud runs a dbt project, it generates metadata which pertains to the accuracy, recency, configuration, and structure of the views and tables in the warehouse. dbt Cloud serves a GraphQL API which supports arbitrary queries over this metadata at https://metadata.cloud.getdbt.com/graphiql, and this API is an incredibly rich resource for evaluating data health longitudinally or at a point in time.
->>>>>>> 4e7f298d
 
 dbt Cloud users can create metadata only service account based API Tokens to authorize requests to the metadata API. These types of API Tokens will make it possible for a user to provide a single-purpose token to Mode that can authorize all requests to the metadata API.
 
