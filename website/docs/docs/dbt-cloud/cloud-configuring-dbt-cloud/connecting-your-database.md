--- conflicted
+++ resolved
@@ -51,17 +51,10 @@
 
 The following fields are required when creating a Snowflake connection:
 
-<<<<<<< HEAD
-| Field | Description | Examples |
-| ----- | ----------- | -------- |
-| Account | The Snowflake account to connect to. Take a look [here](snowflake-profile#account) to determine what the account field should look like based on your region.| `db5261993`,`db5261993.east-us-2.azure` |
+| Field | Description | Examples |
+| ----- | ----------- | -------- |
+| Account | The Snowflake account to connect to. Take a look [here](snowflake-profile#account) to determine what the account field should look like based on your region.| <Snippet src="snowflake-acct-name" /> |
 | Role | A mandatory field indicating what role should be assumed after connecting to Snowflake | `transformer` |
-=======
-| Field | Description | Examples                                                                                  |
-| ----- | ----------- | ------------------------------------------------------------------------------------------|
-| Account | The Snowflake account to connect to. Take a look [here](snowflake-profile#account) to determine what the account field should look like based on your region.|  <Snippet src="snowflake-acct-name" /> |
-| Role | An optional field indicating what role should be assumed after connecting to Snowflake | `transformer` |
->>>>>>> bd799a53
 | Database | The logical database to connect to and run queries against. | `analytics` |
 | Warehouse | The virtual warehouse to use for running queries. | `transforming` |
 
