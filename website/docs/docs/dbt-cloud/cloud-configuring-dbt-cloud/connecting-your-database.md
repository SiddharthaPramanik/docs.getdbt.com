--- conflicted
+++ resolved
@@ -83,10 +83,7 @@
 Credentials" page to finish configuring dbt Cloud to authenticate with Snowflake
 using a key pair.
 
-<<<<<<< HEAD
-**Note:** At this time ONLY Encrypted Private Keys are supported by dbt Cloud -- you **must** add the passphrase that will be used to decrypt the and will receive an error if the `PRIVATE KEY PASSPHRASE` field is empty. Additionally, dbt Cloud supports only keys of 4096 key size or smaller.
-=======
-**Note:** At this time ONLY Encrypted Private Keys are supported by dbt Cloud. 
+**Note:** At this time ONLY Encrypted Private Keys are supported by dbt Cloud, and the keys must be of size 4096 or smaller.
 
 In order to successfully fill in the Private Key field, you **must** include the commented lines below when you add the passphrase. Leaving the `PRIVATE KEY PASSPHRASE` field empty will return an error - have a look at the examples below:
 
@@ -97,7 +94,6 @@
 < encrypted private key contents here >
 -----END ENCRYPTED PRIVATE KEY-----
 ```
->>>>>>> 4da04945
 
 ![Snowflake keypair auth](/img/docs/dbt-cloud/snowflake-keypair-auth.png)
 
