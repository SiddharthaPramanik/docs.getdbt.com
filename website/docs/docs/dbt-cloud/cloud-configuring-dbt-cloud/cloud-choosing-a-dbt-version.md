--- conflicted
+++ resolved
@@ -24,7 +24,6 @@
 ## Supported Versions
 
 We have always encouraged our customers to upgrade dbt Core versions whenever a new minor version is released. We released our first major version of dbt - `dbt 1.0` - in December 2021. Alongside this release, we updated our policy on which versions of dbt Core we will support in dbt Cloud.
-
 
 
  > **Starting with v1.0, any subsequent minor versions will be supported in dbt Cloud for 1 year post release. At the end of the 1 year window, accounts must upgrade to a supported version of dbt or risk service disruption.**
@@ -62,20 +61,13 @@
 
 Additionally upgrading to more recent versions of dbt Core will enable better performance and more features in dbt Cloud. Below is a compatability matrix between dbt versions and dbt Cloud features. Hopefully this provides more motivation to always update your environments and jobs to run the latest version of dbt.
 
-
-
 | dbt Cloud Feature | dbt Core Version Needed |
 | ------------- | -------------- |
 | [Environment variable secret scrubbing](/docs/build/environment-variables#handling-secrets)| v1.0+ |
 | DAG in the IDE | v0.20.0+|
 | [Metadata API](/docs/dbt-cloud-apis/metadata-api) |v0.19.0+|
-<<<<<<< HEAD
-| [Dashboard status tiles](/docs/dbt-cloud/using-dbt-cloud/cloud-dashboard-status-tiles) | v0.19.0+ |
-| [Slim CI](/docs/dbt-cloud/using-dbt-cloud/cloud-enabling-continuous-integration-with-github#slim-ci) | v0.18.0+ |
-=======
 | [Dashboard status tiles](/docs/deploy/dashboard-status-tiles) | v0.19.0+ |
 | [Slim CI](/docs/deploy/cloud-ci-job) | v0.18.0+ |
->>>>>>> abb979f3
 
 #### Need help upgrading?
 
