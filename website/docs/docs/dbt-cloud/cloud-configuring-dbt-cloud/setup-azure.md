--- conflicted
+++ resolved
@@ -95,9 +95,6 @@
 <Lightbox src="/img/docs/dbt-cloud/connecting-azure-devops/Azure Devops App in dbt Cloud.gif" title="Adding an Active Directory App to dbt Cloud"/>
 
 
-<<<<<<< HEAD
-Your Azure AD app should now be added to your dbt Cloud Account. People on your team who want to develop in dbt Cloud's <Term id="ide" /> can now personally [authorize Azure DevOps from their profiles](dbt-cloud/cloud-configuring-dbt-cloud/authenticate-azure).
-=======
 Your Azure AD app should now be added to your dbt Cloud Account. People on your team who want to develop in dbt Cloud's IDE can now personally [authorize Azure DevOps from their profiles](dbt-cloud/cloud-configuring-dbt-cloud/authenticate-azure).
 
 ## Connecting a service user
@@ -116,5 +113,4 @@
 4. Finally, the admin will be redirected to dbt Cloud, and the service user will be connected.
 <Lightbox src="/img/docs/dbt-cloud/connecting-azure-devops/azure-service-user.png" title="Connecting an Azure Service User"/>
 
-Once connected, dbt Cloud displays the email address of the service user so you know which user's permissions are enabling headless actions in deployment environments. To change which account is connected, disconnect the profile in dbt Cloud, sign into the alternative Azure DevOps service account, and re-link the account in dbt Cloud.
->>>>>>> 7b3613d6
+Once connected, dbt Cloud displays the email address of the service user so you know which user's permissions are enabling headless actions in deployment environments. To change which account is connected, disconnect the profile in dbt Cloud, sign into the alternative Azure DevOps service account, and re-link the account in dbt Cloud.