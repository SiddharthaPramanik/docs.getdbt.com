---
title: "Modeling email sends and their associated events"
id: "dbowser-demo"
---

## Everyone’s favorite thing: Modeling email sends and their associated events

You work for a business. Your marketing team send emails to customers, prospects, and everyone in-between. It’s vital for your marketing team to understand how those emails perform to modify subject lines, monitor that they’re not over-spamming folks, and ensure folks are engaging with them. Email platforms are CRMs not usually the best for looking at individual, aggregate, or comparison reporting, which is why many analytics engineering teams choose to model their email data into a unified table.

Why is modeling this data tricky enough to warrant a tutorial? A few reasons:

- **Volume**: If you’re sending multiple emails per week, tracking what happens with those emails, and have thousands of contacts, that’s thousands of rows generated in a short time span. Modeling data at this volume can be intimidating, expensive, and time-consuming.
- **Necessity**: This email data should be directly accessible within an email platform and a business user should be able to look at it there, but generally, because of the volume of data, email platforms don’t support the best analytics infrastructure. So, data teams end up needing to do this data modeling out of necessity to bring into their BI tool.
- **PII**: Emails are sent to real people who have real names, email addresses, and potential physical addresses. Depending on your data team’s governance and PII rules, it’s potentially very important that PII is masked in email data, which inherently adds a layer of complexity during data modeling.

So what are we actually trying to do in this tutorial?

We’ll walk through the common data sources and models required to build up to a final `fct_email_sends` model that captures all email sends, actions, their associated campaign, recipient information, and stats per those dimensions. Your resulting table will ultimately look a little like this:

![Sample  final table](/img/sample_email_data.png)

## Step 1: Explore your sources
In this tutorial, we have 5 sources from HubSpot, a marketing CRM, that are used to ultimately capture email sends. Below, we’ll breakdown what these 5 source tables are and give you some space to explore this raw data.

- `hubspot__marketing_email_campaign`: The raw table of marketing emails and their connection to campaigns in HubSpot.
- `hubspot__marketing_email`: The raw table of all marketing emails and their details (content, author, created date, etc.) in HubSpot, not necessarily connected to campaigns.
- `hubspot__email_event:` A log table of all email events (open/sends/clicks, etc.) with a unique id per email event.
- `hubspot__email_event_sent`: A log of all emails sent from your HubSpot account.
- `hubspot__contact`: The list of contacts in your HubSpot account, as well as some relevant information, such as first name and last name.

For the sake of this tutorial, we’re loading in our sources as [seeds](https://docs.getdbt.com/docs/build/seeds), static CSV files dbt can load into your data warehouse. In reality, if you were doing this with your own HubSpot (or other email platform) connector (via some Fivetran, Stitch, or other ETL tool), you would have this raw data already in your data warehouse and would treat them as [sources](https://docs.getdbt.com/docs/build/sources) in dbt.

Use this first IDE to explore these raw data sources, perform some exploratory data analysis (EDA), and get familiar with your dbt project. No wrong answers here 🙂

<<<<<<< HEAD
<dbtEditor project="hackathon" />
=======
<dbtEditor project="hackathon-email-step1" />
>>>>>>> 614045cf

## Step 2: Build your staging models

As with any new modeling project in dbt, we always recommend by creating a 1-1 mapping of raw sources with new [staging models](https://docs.getdbt.com/guides/best-practices/how-we-structure/2-staging). These models are meant to perform relatively simple cleanup (type recasting, column renaming, rounding, etc.); they’re not meant to be performing any joins or complex logic.

At this stage, your goal in these models is to simply ensure our raw email source tables have the correct columns selected (and named appropriately), consistent naming conventions are applied across models for similar columns, and filtering of deleted records removed. (We always recommend filtering for removed records earlier in your DAG to improve performance in downstream models).

At the end of this modeling stage, you should have 5 new models (downstream from your sources):

- `stg_hubspot__contacts.sql`
- `stg_hubspot__marketing_email_campaigns.sql`
- `stg_hubspot__marketing_emails.sql`
- `stg_hubspot__email_events.sql`
- `stg_hubspot__email_event_sent.sql`

How would you go about ensuring columns are named properly across models? Which columns do you think you need selected to perform downstream joins?

Use the IDE below to create the staging models listed above. Remember: simpler is better (when it comes to most things in SQL and definitely in staging models 😉).

<dbtEditor project="hackathon-email-step2" />

## Step 3: Develop intermediate models
Getting to the good stuff! [Intermediate models](https://docs.getdbt.com/guides/best-practices/how-we-structure/3-intermediate) are low-key the powerhouse of many dbt projects. These are your atomic building blocks that may be used across different fact and dimensional models and should offer a high-level of flexibility. You’ll be joining, adding in some aggregates and case statements, and really leveraging your SQL skills.

By the end of this stage, you should come out with 4 new models:

- `int_hubspot__email_event_aggregates.sql:` This model captures aggregate counts of core email events (opens/deliveries/clicks/forwards/bounces, etc.) per email send.
- `int_hubspot__marketing_campaigns.sql:` This is a simple model that joins more robust campaign information, such as parent campaign ids, from `stg_hubspot__marketing_campaigns`to `stg_hubspot__marketing_emails`.
- `hubspot__email_event_sent.sql`: Another relatively simple model that joins `stg_hubspot__email_event_sent`, `stg_hubspot__email_event`, and `sgt_hubspot__contacts` together. `stg_hubspot__email_event_sent` and `stg_hubspot__email_event` need to be joined together because `stg_hubspot__email_event` has additional context (associate campaign_id, sent timestamp, and recipient email address) that are needed to join `contacts` to these models and for further downstream use.
- `hubspot__email_sends.sql`: Leverage the newly created `int_hubspot__email_event_aggregates` model to tag on aggregate metrics to `hubspot__email_event_sent` model. Optionally create booleans based off aggregates to create more user-friendly fields (`if count_opens > 1 then 'was_opened'`) for relevant metrics.

Use the IDE below with the already populated new files to fill out what you think should be in them.

<dbtEditor project="hackathon-email-step3" />

## Step 4: Bringing it all together with a final mart model

What you’ve really been waiting for…the final fact model that lives inside a `mart` directory. Don’t panic—this model isn’t doing the heavy work for you since you already did that in your intermediate models. 

As a jogger, this is the structure of the final table we want:
![Sample  final table](/img/sample_email_data.png)

Given all that you’ve accomplished leading up to this, your final `fct_hubspot__email_sends.sql` model is two things:

- Joining distinct campaign info (campaign id, parent campaign id, parent campaign name, email type) from s`tg_hubspot__marketing_campaigns` to your overall email send data (`hubspot__email_sends`).
- Optionally creating a new `status` column that determines the highest status (click, open, delivered, sent) an email has based off of the booleans you created in `hubspot__email_sends` .

Use the IDE below to create your final model using the guidance from above. (Note that if you were to take this code tutorial into your own dbt project, you should have your final model here materialized as a table).

<dbtEditor project="hackathon-email-step4" /><|MERGE_RESOLUTION|>--- conflicted
+++ resolved
@@ -32,11 +32,7 @@
 
 Use this first IDE to explore these raw data sources, perform some exploratory data analysis (EDA), and get familiar with your dbt project. No wrong answers here 🙂
 
-<<<<<<< HEAD
-<dbtEditor project="hackathon" />
-=======
 <dbtEditor project="hackathon-email-step1" />
->>>>>>> 614045cf
 
 ## Step 2: Build your staging models
 
