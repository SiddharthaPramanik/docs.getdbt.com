--- conflicted
+++ resolved
@@ -37,12 +37,8 @@
 
 ### dbt Cloud
 
-<<<<<<< HEAD
-dbt Cloud is the fastest and most reliable way to deploy dbt. Develop, test, schedule, and investigate data models all in one web-based UI. Read more about [Getting started with dbt Cloud](/docs/get-started/getting-started/set-up-dbt-cloud) and [dbt Cloud features](/docs/cloud/about-cloud/dbt-cloud-features).
+dbt Cloud is the fastest and most reliable way to deploy dbt. Develop, test, schedule, and investigate data models all in one web-based UI. Learn more about [dbt Cloud features](/docs/cloud/about-cloud/dbt-cloud-features) and try one of the [dbt Cloud quickstarts](/docs/quickstarts/overview).
 
-=======
-dbt Cloud is the fastest and most reliable way to deploy dbt. Develop, test, schedule, and investigate data models all in one web-based UI. Learn more about [dbt Cloud features](/docs/get-started/dbt-cloud-features) and try one of the [dbt Cloud quickstarts](/docs/quickstarts/overview).
->>>>>>> 3a759df5
 ### dbt Core
 
 dbt Core is an open-source tool that enables data teams to transform data using analytics engineering best practices. You can install and use dbt Core on the command line. Learn more with the [quickstart for dbt Core](/docs/quickstarts/dbt-core/quickstart).
