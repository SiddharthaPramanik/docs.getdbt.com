---
title: "What is dbt?"
id: "introduction"
---

## About dbt

<Snippet src="what-is-dbt-intro" />

dbt compiles and runs your analytics code against your data platform, enabling you and your team to collaborate on a single source of truth for metrics, insights, and business definitions. This single source of truth, combined with the ability to define tests for your data, reduces errors when logic changes, and alerts you when issues arise.

Read more about why we want to enable analysts to work more like software engineers in [The dbt Viewpoint](/community/resources/viewpoint).

## dbt optimizes your workflow

- Avoid writing boilerplate <Term id="dml" /> and <Term id="ddl" /> by managing transactions, dropping tables, and managing schema changes. Write business logic with just a SQL `select` statement, or a Python DataFrame, that returns the dataset you need, and dbt takes care of <Term id="materialization" />.
- Build up reusable, or modular, data models that can be referenced in subsequent work instead of starting at the raw data with every analysis.
- Dramatically reduce the time your queries take to run: Leverage metadata to find long-running models that you want to optimize and use [incremental models](/docs/build/incremental-models) which dbt makes easy to configure and use.
- Write <Term id="dry" />er code by leveraging [macros](/docs/build/jinja-macros), [hooks](/docs/build/hooks-operations), and [package management](/docs/build/packages).

## dbt provides more reliable analysis

- No longer copy and paste SQL, which can lead to errors when logic changes. Instead, build reusable data models that get pulled into subsequent models and analysis. Change a model once and that change will propagate to all its dependencies.
- Publish the canonical version of a particular data model, encapsulating all complex business logic. All analysis on top of this model will incorporate the same business logic without needing to reimplement it.
- Use mature source control processes like branching, pull requests, and code reviews.
- Write data quality tests quickly and easily on the underlying data. Many analytic errors are caused by edge cases in the data: testing helps analysts find and handle those edge cases.

## dbt products

You can access dbt using dbt Core or dbt Cloud. dbt Cloud is built around dbt Core, but it also provides:

- Web-based UI so it’s more accessible
- Hosted environment so it’s faster to get up and running
- Differentiated features, such as metadata, in-app job scheduler, observability, integrations with other tools, integrated development environment (IDE), and more.

<<<<<<< HEAD
You can learn about plans and pricing on [www.getdbt.com]([https://www.getdbt.com/pricing/](https://www.getdbt.com/pricing/)).
=======
You can learn about plans and pricing on [www.getdbt.com](https://www.getdbt.com/pricing/).
>>>>>>> abb979f3

### dbt Cloud

dbt Cloud is the fastest and most reliable way to deploy dbt. Develop, test, schedule, and investigate data models all in one web-based UI. Read more about [Getting started with dbt Cloud](/docs/get-started/getting-started/set-up-dbt-cloud) and [dbt Cloud features](/docs/get-started/dbt-cloud-features).

### dbt Core

dbt Core is an open-source tool that enables data teams to transform data using analytics engineering best practices. You can install and use dbt Core on the command line. Read more about [Getting started with dbt Core](/docs/get-started/getting-started-dbt-core).

## The power of dbt

As a dbt user, your main focus will be on writing models (i.e. select queries) that reflect core business logic – there’s no need to write boilerplate code to create tables and views, or to define the order of execution of your models. Instead, dbt handles turning these models into objects in your warehouse for you.

| Feature               | Description |
|-----------------------|-------------|
| Handle boilerplate code to materialize queries as relations | For each model you create, you can easily configure a *materialization*. A materialization represents a build strategy for your select query – the code behind a materialization is robust, boilerplate SQL that wraps your select query in a statement to create a new, or update an existing, relation. Read more about [Materializations](/docs/build/materializations).|
| Use a code compiler | SQL files can contain Jinja, a lightweight templating language. Using Jinja in SQL provides a way to use control structures in your queries. For example, `if` statements and `for` loops. It also enables repeated SQL to be shared through `macros`. Read more about [Macros](/docs/build/jinja-macros).|
| Determine the order of model execution | Often, when transforming data, it makes sense to do so in a staged approach. dbt provides a mechanism to implement transformations in stages through the [ref function](/reference/dbt-jinja-functions/ref). Rather than selecting from existing tables and views in your warehouse, you can select from another model.|
| Document your dbt project | dbt provides a mechanism to write, version-control, and share documentation for your dbt models. You can write descriptions (in plain text or markdown) for each model and field. In dbt Cloud, you can auto-generate the documentation when your dbt project runs. Read more about the [Documentation](/docs/collaborate/documentation).|
| Test your models |  Tests provide a way to improve the integrity of the SQL in each model by making assertions about the results generated by a model. Read more about writing tests for your models [Testing](/docs/build/tests)|
| Manage packages | dbt ships with a package manager, which allows analysts to use and publish both public and private repositories of dbt code which can then be referenced by others. Read more about [Package Management](/docs/build/packages). |
| Load seed files| Often in analytics, raw values need to be mapped to a more readable value (for example, converting a country-code to a country name) or enriched with static or infrequently changing data. These data sources, known as seed files, can be saved as a CSV file in your `project` and loaded into your data warehouse using the `seed` command. Read more about [Seeds](/docs/build/seeds).|
| Snapshot data | Often, records in a data source are mutable, in that they change over time. This can be difficult to handle in analytics if you want to reconstruct historic values. dbt provides a mechanism to snapshot raw data for a point in time, through use of [snapshots](/docs/build/snapshots).|

### Related docs

- [Getting started with dbt Cloud](/docs/get-started/getting-started/set-up-dbt-cloud)
- [Getting started with dbt Core](/docs/get-started/getting-started-dbt-core)
- [Best practice guides](/guides/best-practices)
- [What is a dbt Project?](/docs/build/projects)
- [dbt run](/docs/get-started/run-your-dbt-projects)<|MERGE_RESOLUTION|>--- conflicted
+++ resolved
@@ -33,11 +33,7 @@
 - Hosted environment so it’s faster to get up and running
 - Differentiated features, such as metadata, in-app job scheduler, observability, integrations with other tools, integrated development environment (IDE), and more.
 
-<<<<<<< HEAD
-You can learn about plans and pricing on [www.getdbt.com]([https://www.getdbt.com/pricing/](https://www.getdbt.com/pricing/)).
-=======
 You can learn about plans and pricing on [www.getdbt.com](https://www.getdbt.com/pricing/).
->>>>>>> abb979f3
 
 ### dbt Cloud
 
@@ -68,4 +64,4 @@
 - [Getting started with dbt Core](/docs/get-started/getting-started-dbt-core)
 - [Best practice guides](/guides/best-practices)
 - [What is a dbt Project?](/docs/build/projects)
-- [dbt run](/docs/get-started/run-your-dbt-projects)+- [dbt run](/docs/get-started/run-your-dbt-projects)
