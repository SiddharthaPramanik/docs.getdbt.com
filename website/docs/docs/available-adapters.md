---
title: "Available adapters"
id: "available-adapters"
---

dbt connects to and runs SQL against your database, warehouse, platform, or query engine. It works by using a dedicated **adapter** for each technology. All the adapters listed below are open source and free to use, just like dbt.

If you have a new adapter, please add it to this list via a pull request! See [Documenting your adapter](/website/docs/docs/contributing/documenting-a-new-adapter.md)  for more information.

### Installation

Most adapters can be installed from PyPi using `pip`. The installation will include `dbt-core` and any other required dependencies, which may include other adapter plugins. Read more about [installing dbt](dbt-cli/install/overview).

Some vendor or community adapters may not exist in PyPi. However, you can still install an adapter hosted on GitHub with `pip install`, by replacing MAINTAINER_NAME with the person or company maintaining the adapter on GitHub and ADAPTER_NAME with the git repository's name (these can be taken directly from the adapter's url):

```shell
pip install git+https://github.com/MAINTAINER_NAME/ADAPTER_NAME.git
```

### dbt Labs Supported

In addition to maintaining `dbt-core`, [dbt Labs](https://github.com/dbt-labs) maintains a set of adapters for some of the most common databases, warehouses, and platforms. (✅ indicates "full support.")

| Adapter for  | Documentation | Core features | dbt Cloud | Install from PyPi |
| ------------ | ------------- | ------------- | --------- | ----------------- |
| Postgres     | [Profile Setup](postgres-profile) | ✅ | ✅  | `pip install dbt-postgres` |
| Redshift     | [Profile Setup](redshift-profile), [Configuration](redshift-configs) | ✅ | ✅  | `pip install dbt-redshift` |
| BigQuery     | [Profile Setup](bigquery-profile), [Configuration](bigquery-configs) | ✅  | ✅  | `pip install dbt-bigquery` |
| Snowflake    | [Profile Setup](snowflake-profile), [Configuration](snowflake-configs) | ✅ | ✅  | `pip install dbt-snowflake` |
| Apache Spark | [Profile Setup](spark-profile), [Configuration](spark-configs) | ✅ | ✅ | `pip install dbt-spark[PyHive]` |

### Vendor Supported

These adapter plugins are built and maintained by the same people who build and maintain the complementary data technology.

<<<<<<< HEAD
| Adapter for  | Documentation | Install from PyPi |
| ------------ | ------------- | ----------------- |
| Databricks ([dbt-databricks](https://github.com/databricks/dbt-databricks)) | [Profile Setup](databricks-profile), [Configuration](spark-configs#databricks-configurations) | `pip install dbt-databricks` |
| Firebolt ([dbt-firebolt](https://github.com/firebolt-db/dbt-firebolt)) | [Profile Setup](firebolt-profile), [Configuration](firebolt-configs) | `pip install dbt-firebolt` |
| Impala ([dbt-impala](https://github.com/cloudera/dbt-impala)) | [Profile Setup](impala-profile), [Configuration](impala-configs) | `pip install dbt-impala` |
| Materialize ([dbt-materialize](https://github.com/MaterializeInc/materialize/blob/main/misc/dbt-materialize))  | [Profile Setup](materialize-profile), [Configuration](materialize-configs) | `pip install dbt-materialize` |
| Oracle ([dbt-oracle](https://github.com/oracle/dbt-oracle))        | [Profile Setup](oracle-profile)       | `pip install dbt-oracle`     |
| Rockset ([dbt-rockset](https://github.com/rockset/dbt-rockset))  | [Profile Setup](rockset-profile) | `pip install dbt-rockset` |
| SingleStore ([dbt-singlestore](https://github.com/memsql/dbt-singlestore)) | [Profile Setup](singlestore-profile) | `pip install dbt-singlestore` |
| Starburst & Trino ([dbt-trino](https://github.com/starburstdata/dbt-trino)) | [Profile Setup](trino-profile)  | `pip install dbt-trino` |
| Teradata ([dbt-teradata](https://github.com/teradata/dbt-teradata)) | [Profile Setup](teradata-profile), [Configuration](teradata-configs) | `pip install dbt-teradata` |
| TiDB ([dbt-tidb](https://github.com/pingcap/dbt-tidb)) | [Profile Setup](tidb-profile) | `pip install dbt-tidb` |
=======

| Adapter for                                                                                                   | Documentation                                                                                 | Install from PyPi |
|---------------------------------------------------------------------------------------------------------------|-----------------------------------------------------------------------------------------------| ----------------- |
| ClickHouse ([dbt-clickhouse](https://github.com/ClickHouse/dbt-clickhouse))                                   | [Profile Setup](clickhouse-profile), [Configuration](clickhouse-configs)                      | `pip install dbt-clickhouse` |
| Databricks ([dbt-databricks](https://github.com/databricks/dbt-databricks))                                   | [Profile Setup](databricks-profile), [Configuration](spark-configs#databricks-configurations) | `pip install dbt-databricks` |
| Firebolt ([dbt-firebolt](https://github.com/firebolt-db/dbt-firebolt))                                        | [Profile Setup](firebolt-profile), [Configuration](firebolt-configs)                          | `pip install dbt-firebolt` |
| Materialize ([dbt-materialize](https://github.com/MaterializeInc/materialize/blob/main/misc/dbt-materialize)) | [Profile Setup](materialize-profile), [Configuration](materialize-configs)                    | `pip install dbt-materialize` |
| MindsDB ([dbt-mindsdb](https://github.com/mindsdb/dbt-mindsdb))                                               | [Profile Setup](mindsdb-profile), [Configuration](mindsdb-configs)                            | `pip install dbt-mindsdb`     |
| Oracle ([dbt-oracle](https://github.com/oracle/dbt-oracle))                                                   | [Profile Setup](oracle-profile)                                                               | `pip install dbt-oracle`     |
| Rockset ([dbt-rockset](https://github.com/rockset/dbt-rockset))                                               | [Profile Setup](rockset-profile)                                                              | `pip install dbt-rockset` |
| SingleStore ([dbt-singlestore](https://github.com/memsql/dbt-singlestore))                                    | [Profile Setup](singlestore-profile)                                                          | `pip install dbt-singlestore` |
| Starburst & Trino ([dbt-trino](https://github.com/starburstdata/dbt-trino))                                   | [Profile Setup](trino-profile)                                                                | `pip install dbt-trino` |
| Teradata ([dbt-teradata](https://github.com/teradata/dbt-teradata))                                           | [Profile Setup](teradata-profile), [Configuration](teradata-configs)                          | `pip install dbt-teradata` |
| TiDB ([dbt-tidb](https://github.com/pingcap/dbt-tidb))                                                        | [Profile Setup](tidb-profile)                                                                 | `pip install dbt-tidb` |

>>>>>>> f5a55632


### Community Supported

These adapter plugins are contributed and maintained by members of the community 🌱

| Adapter for            | Documentation                                                                | Notes                     | Install with pip             |
|------------------------|------------------------------------------------------------------------------|---------------------------|------------------------------|
| SQL Server & Azure SQL | [Profile Setup](mssql-profile), [Configuration](mssql-configs)               | SQL Server 2016 and later | `pip install dbt-sqlserver`  |
| Azure Synapse          | [Profile Setup](azuresynapse-profile), [Configuration](azuresynapse-configs) | Azure Synapse 10+         | `pip install dbt-synapse`    |
| Exasol Analytics       | [Profile Setup](exasol-profile)                                              | Exasol 6.x and later      | `pip install dbt-exasol`     |
| Dremio                 | [Profile Setup](dremio-profile)                                              | Dremio 4.7+               | `pip install dbt-dremio`     |
| Athena                 | [Profile Setup](athena-profile)                                              | Athena engine version 2   | `pip install git+https://github.com/Tomme/dbt-athena.git` |
| Vertica                | [Profile Setup](vertica-profile)                                             | Vertica 10.0+             | `pip install dbt-vertica`    |
| AWS Glue               | [Profile Setup](glue-profile), [Configuration](glue-configs)                 | Glue 2.0+                 | `pip install dbt-glue`       |
| Greenplum              | [Profile Setup](greenplum-profile), [Configuration](greenplum-configs)       | Greenplum 6.0+            | `pip install dbt-greenplum`  |

Community-supported plugins are works in progress, and anyone is welcome to contribute by testing and writing code. If you're interested in contributing:
- Join both the dedicated #adapter-ecosystem channel in [dbt Slack](https://community.getdbt.com/) and the channel for your adapter's data store (e.g. #db-sqlserver, #db-athena) 
- Check out the open issues in the plugin's source repository

Note that, while no community plugins are currently supported in dbt Cloud, we expect this to change in the near future.

## Creating a new adapter

dbt can be extended to any SQL-speaking database, warehouse, data lake, query engine, or analytical platform by means of an _adapter plugin_. These plugins can be built as separate Python modules, and dbt will discover them if they are installed on your system. If you see something missing from the lists above, and you're interested in developing an integration, read more about [building a new adapter](building-a-new-adapter).<|MERGE_RESOLUTION|>--- conflicted
+++ resolved
@@ -33,26 +33,12 @@
 
 These adapter plugins are built and maintained by the same people who build and maintain the complementary data technology.
 
-<<<<<<< HEAD
-| Adapter for  | Documentation | Install from PyPi |
-| ------------ | ------------- | ----------------- |
-| Databricks ([dbt-databricks](https://github.com/databricks/dbt-databricks)) | [Profile Setup](databricks-profile), [Configuration](spark-configs#databricks-configurations) | `pip install dbt-databricks` |
-| Firebolt ([dbt-firebolt](https://github.com/firebolt-db/dbt-firebolt)) | [Profile Setup](firebolt-profile), [Configuration](firebolt-configs) | `pip install dbt-firebolt` |
-| Impala ([dbt-impala](https://github.com/cloudera/dbt-impala)) | [Profile Setup](impala-profile), [Configuration](impala-configs) | `pip install dbt-impala` |
-| Materialize ([dbt-materialize](https://github.com/MaterializeInc/materialize/blob/main/misc/dbt-materialize))  | [Profile Setup](materialize-profile), [Configuration](materialize-configs) | `pip install dbt-materialize` |
-| Oracle ([dbt-oracle](https://github.com/oracle/dbt-oracle))        | [Profile Setup](oracle-profile)       | `pip install dbt-oracle`     |
-| Rockset ([dbt-rockset](https://github.com/rockset/dbt-rockset))  | [Profile Setup](rockset-profile) | `pip install dbt-rockset` |
-| SingleStore ([dbt-singlestore](https://github.com/memsql/dbt-singlestore)) | [Profile Setup](singlestore-profile) | `pip install dbt-singlestore` |
-| Starburst & Trino ([dbt-trino](https://github.com/starburstdata/dbt-trino)) | [Profile Setup](trino-profile)  | `pip install dbt-trino` |
-| Teradata ([dbt-teradata](https://github.com/teradata/dbt-teradata)) | [Profile Setup](teradata-profile), [Configuration](teradata-configs) | `pip install dbt-teradata` |
-| TiDB ([dbt-tidb](https://github.com/pingcap/dbt-tidb)) | [Profile Setup](tidb-profile) | `pip install dbt-tidb` |
-=======
-
 | Adapter for                                                                                                   | Documentation                                                                                 | Install from PyPi |
 |---------------------------------------------------------------------------------------------------------------|-----------------------------------------------------------------------------------------------| ----------------- |
 | ClickHouse ([dbt-clickhouse](https://github.com/ClickHouse/dbt-clickhouse))                                   | [Profile Setup](clickhouse-profile), [Configuration](clickhouse-configs)                      | `pip install dbt-clickhouse` |
 | Databricks ([dbt-databricks](https://github.com/databricks/dbt-databricks))                                   | [Profile Setup](databricks-profile), [Configuration](spark-configs#databricks-configurations) | `pip install dbt-databricks` |
 | Firebolt ([dbt-firebolt](https://github.com/firebolt-db/dbt-firebolt))                                        | [Profile Setup](firebolt-profile), [Configuration](firebolt-configs)                          | `pip install dbt-firebolt` |
+| Impala ([dbt-impala](https://github.com/cloudera/dbt-impala))                                                 | [Profile Setup](impala-profile), [Configuration](impala-configs)                              | `pip install dbt-impala` |
 | Materialize ([dbt-materialize](https://github.com/MaterializeInc/materialize/blob/main/misc/dbt-materialize)) | [Profile Setup](materialize-profile), [Configuration](materialize-configs)                    | `pip install dbt-materialize` |
 | MindsDB ([dbt-mindsdb](https://github.com/mindsdb/dbt-mindsdb))                                               | [Profile Setup](mindsdb-profile), [Configuration](mindsdb-configs)                            | `pip install dbt-mindsdb`     |
 | Oracle ([dbt-oracle](https://github.com/oracle/dbt-oracle))                                                   | [Profile Setup](oracle-profile)                                                               | `pip install dbt-oracle`     |
@@ -61,8 +47,6 @@
 | Starburst & Trino ([dbt-trino](https://github.com/starburstdata/dbt-trino))                                   | [Profile Setup](trino-profile)                                                                | `pip install dbt-trino` |
 | Teradata ([dbt-teradata](https://github.com/teradata/dbt-teradata))                                           | [Profile Setup](teradata-profile), [Configuration](teradata-configs)                          | `pip install dbt-teradata` |
 | TiDB ([dbt-tidb](https://github.com/pingcap/dbt-tidb))                                                        | [Profile Setup](tidb-profile)                                                                 | `pip install dbt-tidb` |
-
->>>>>>> f5a55632
 
 
 ### Community Supported
