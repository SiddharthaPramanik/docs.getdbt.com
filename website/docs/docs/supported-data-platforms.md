---
title: "Supported data platforms"
id: "supported-data-platforms"
---

dbt connects to and runs SQL against your database, warehouse, lake or query engine. To keep things simple, we group all of these SQL-speaking things into one bucket called "data platforms". dbt can be extended to any data platform by means of a dedicated _adapter plugin_. These plugins are built as separate Python modules that dbt Core will discover them if they are installed on your system. All the adapters listed below are open source and free to use, just like dbt Core.

To learn more about adapters, check out [What Are Adapters](/guides/advanced/adapter-development/1-what-are-adapters).

## Adapter Installation

With a few exceptions [^1], all adapters listed below can be installed from PyPI using `pip install <ADAPTER-NAME>`. The installation will include `dbt-core` and any other required dependencies, which may include both other dependencies and even other adapter plugins. Read more about [installing dbt](/docs/get-started/installation).

## Adapter Taxonomy

### Verified by dbt Labs

In order to provide a more consistent and reliable experience, dbt Labs now has a rigorous process by which we verify adapter plugins. The process covers aspects of development, documentation, user experience and maintenance. These adapters earn a "Verified" designation so that users can have a certain level of trust and expectation when they use them. To learn more see [Verifying a new adapter](/guides/advanced/adapter-development/7-verifying-a-new-adapter)

We also welcome and encourage adapter plugins from the dbt community (see the below [Contributing to a pre-existing adapter](#contributing-to-a-pre-existing-adapter)). Please note that these community maintainers are intrepid volunteers who owe you nothing, but give anyway -- so be kind and understanding, and help out where you can!

### Maintainers

Who made and maintains and adapter is certainly relevant, but we recommend using an adapter's verification status to determine quality and health of an adapter. So far we have three categories of maintainers:

| Supported by | Maintained By                                                                                                                                                                                                                                  |
| ------------ | ---------------------------------------------------------------------------------------------------------------------------------------------------------------------------------------------------------------------------------------------- |
| dbt Labs     | dbt Labs maintains a set of adapter plugins for some of the most common databases, warehouses, and platforms. As for why particular data platforms were chosen, see ["Why Verify an Adapter"](7-verifying-a-new-adapter#why-verify-an-adapter) |
| Partner      | These adapter plugins are built and maintained by the same people who build and maintain the complementary data technology                                                                                                                     |
| Community    | These adapter plugins are contributed and maintained by members of the community 🌱                                                                                                                                                           |

## Supported Data Platforms

### Verified Adapters

| Data Platform (click to view setup guide) | latest verified version  |
| ----------------------------------------- | ------------------------ |
| [AlloyDB](alloydb-setup)                  | (same as `dbt-postgres`) |
| [Azure Synapse](azuresynapse-setup)       | 1.3.0 :construction:     |
| [BigQuery](bigquery-setup)                | 1.2.0                    |
| [Databricks](databricks-setup)            | 1.2.0 :construction:     |
| [Dremio](dremio-setup)                    | 1.3.0 :construction:     |
| [Postgres](postgres-setup)                | 1.2.0                    |
| [Redshift](redshift-setup)                | 1.2.0                    |
| [Snowflake](snowflake-setup)              | 1.2.0                    |
| [Spark](spark-setup)                      | 1.2.0                    |
| [Starburst & Trino](trino-setup)          | 1.2.0 :construction:     |

### Community Adapters

<<<<<<< HEAD
| Data Platforms (click to view setup guide)      |                                 |                                   |                                                                   
| ----------------------------------------------- | --------------------------------| ---------------------------------|
| [Athena](athena-setup)                | [Hive](hive-setup)                        | [SingleStore](singlestore-setup)  |
| [Clickhouse](clickhouse-setup)        | [Impala](impala-setup)                    | [SQLite](sqlite-setup)  |
| [IBM DB2](ibmdb2-setup)               | [iomete](iomete-setup)                    | [SQL Server & Azure SQ](mssql-setup) |
| [DuckDB](duckdb-setup)                | [Layer](layer-setup)                      | [AzureSynapse](azuresynapse-setup) |
| [Dremio](dremio-setup)                | [Materialize](materialize-setup)          | [Teradata](teradata-setup)|
| [Exasol Analytics](exasol-setup)      | [MindsDB](mindsdb-setup)                  | [TiDB](tidb-setup)|
| [Firebold](firebolt-setup)            | [MySQL](mysql-setup)                      | [Vertica](vertica-setup)|
| [AWS Glue](glue-setup)                | [Oracle](oracle-setup)                    |
| [Greenplum](greenplum-setup)          | [Rockset](rockset-setup)   
=======
| Data Platforms (click to view setup guide) |                                  |                                      |
| ------------------------------------------ | -------------------------------- | ------------------------------------ |
| [Athena](athena-setup)                     | [Hive](hive-setup)               | [SingleStore](singlestore-setup)     |
| [Clickhouse](clickhouse-setup)             | [Impala](impala-setup)           | [SQLite](sqlite-setup)               |
| [IBM DB2](ibmdb2-setup)                    | [iomete](iomete-setup)           | [SQL Server & Azure SQ](mssql-setup) |
| [DuckDB](duckdb-setup)                     | [Layer](layer-setup)             | [Teradata](teradata-setup)           |
| [Dremio](dremio-setup)                     | [Materialize](materialize-setup) | [TiDB](tidb-setup)                   |
| [Exasol Analytics](exasol-setup)           | [MindsDB](mindsdb-setup)         | [Vertica](vertica-setup)             |
| [Firebolt](firebolt-setup)                 | [MySQL](mysql-setup)             |                                      |
| [AWS Glue](glue-setup)                     | [Oracle](oracle-setup)           |                                      |
| [Greenplum](greenplum-setup)               | [Rockset](rockset-setup)         |                                      |
>>>>>>> d8ba0d90

## Contributing to dbt-core adapters

### Contributing to a pre-existing adapter

Community-supported plugins are works in progress, and anyone is welcome to contribute by testing and writing code. If you're interested in contributing:

- Join both the dedicated channel, [#adapter-ecosystem](https://getdbt.slack.com/archives/C030A0UF5LM), in [dbt Slack](https://community.getdbt.com/) and the channel for your adapter's data store (see **Slack Channel** column of above tables)
- Check out the open issues in the plugin's source repository (follow relevant link in **Adapter Repository** column of above tables)

### Creating a new adapter

If you see something missing from the lists above, and you're interested in developing an integration, read more about adapters and how they're developed in the  [Adapter Development](/guides/advanced/adapter-development/1-what-are-adapters) section.

If you have a new adapter, please add it to this list using a pull request! See [Documenting your adapter](5-documenting-a-new-adapter) for more information.

[^1]: Here are the two different adapters. Use the PyPI package name when installing with `pip`

    | Adapter repo name | PyPI package name    |
    | ----------------- | -------------------- |
    | `dbt-athena`      | `dbt-athena-adapter` |
    | `dbt-layer`       | `dbt-layer-bigquery` |<|MERGE_RESOLUTION|>--- conflicted
+++ resolved
@@ -48,7 +48,6 @@
 
 ### Community Adapters
 
-<<<<<<< HEAD
 | Data Platforms (click to view setup guide)      |                                 |                                   |                                                                   
 | ----------------------------------------------- | --------------------------------| ---------------------------------|
 | [Athena](athena-setup)                | [Hive](hive-setup)                        | [SingleStore](singlestore-setup)  |
@@ -60,19 +59,7 @@
 | [Firebold](firebolt-setup)            | [MySQL](mysql-setup)                      | [Vertica](vertica-setup)|
 | [AWS Glue](glue-setup)                | [Oracle](oracle-setup)                    |
 | [Greenplum](greenplum-setup)          | [Rockset](rockset-setup)   
-=======
-| Data Platforms (click to view setup guide) |                                  |                                      |
-| ------------------------------------------ | -------------------------------- | ------------------------------------ |
-| [Athena](athena-setup)                     | [Hive](hive-setup)               | [SingleStore](singlestore-setup)     |
-| [Clickhouse](clickhouse-setup)             | [Impala](impala-setup)           | [SQLite](sqlite-setup)               |
-| [IBM DB2](ibmdb2-setup)                    | [iomete](iomete-setup)           | [SQL Server & Azure SQ](mssql-setup) |
-| [DuckDB](duckdb-setup)                     | [Layer](layer-setup)             | [Teradata](teradata-setup)           |
-| [Dremio](dremio-setup)                     | [Materialize](materialize-setup) | [TiDB](tidb-setup)                   |
-| [Exasol Analytics](exasol-setup)           | [MindsDB](mindsdb-setup)         | [Vertica](vertica-setup)             |
-| [Firebolt](firebolt-setup)                 | [MySQL](mysql-setup)             |                                      |
-| [AWS Glue](glue-setup)                     | [Oracle](oracle-setup)           |                                      |
-| [Greenplum](greenplum-setup)               | [Rockset](rockset-setup)         |                                      |
->>>>>>> d8ba0d90
+
 
 ## Contributing to dbt-core adapters
 
