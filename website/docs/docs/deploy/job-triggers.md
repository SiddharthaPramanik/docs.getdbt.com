---
title: "Job triggers"
id: "job-triggers"
description: "You can use cron syntax to specify when you want to run a job."
---

<<<<<<< HEAD
In dbt Cloud, you can configure when and how dbt should trigger your job run. 

- **Schedule** tab &mdash; Use the **Run on schedule** toggle to configure your job to run on scheduled days and time, or enter a [custom cron schedule](#cron)
- **Continuous Integration** tab &mdash; Configure [continuous integration (CI)](/docs/deploy/cloud-ci-job) to run when someone opens a new pull request in your dbt repository
- **API** tab &mdash; Use the [API](/docs/dbt-cloud-apis/overview) to trigger a job or send events to other systems

<Lightbox src ="/img/docs/dbt-cloud/using-dbt-cloud/triggers.jpg" title="Configuring your job triggers"/>

## Schedule

To configure your job to run on particular day(s) and time, you can toggle the **Run on schedule** toggle and customize the days, time, and intervals you want your job to run.

Under **Timing**, you can configure your job to run either at customizable hours hours or exact intervals. 

If you've selected to run your job at exact intervals, dbt Cloud uses [coordinated universal time](https://en.wikipedia.org/wiki/Coordinated_Universal_Time). For examples:

- 0 means 12am (midnight) UTC
- 12 means 12pm (afternoon) UTC
- 23 means 11pm UTC

## Cron

Cron syntax is very expressive, and allows you to completely customize your run schedule.
=======
In dbt Cloud, you can use "cron" syntax to specify when you'd like your job to run. Cron syntax is very expressive, and allows you to completely customize your run schedule.
>>>>>>> 620f0d27

If you need help coming up with the right cron syntax, we recommend using a tool like `crontab.guru`. There, you can enter cron snippets and see what they mean in plain English. You can also find some example snippets below.

### Examples

- `0 * * * *`: Every hour, at minute 0
- `*/5 * * * *`: Every 5 minutes
- `5 4 * * *`: At exactly 4:05 AM UTC
- `30 */4 * * *`: At minute 30 past every 4th hour (e.g. 4:30AM, 8:30AM, 12:30PM, etc., all UTC)
- `0 0 */2 * *`: At midnight UTC every other day
- `0 0 * * 1`: At midnight UTC every Monday.

A custom cron schedule can be specified in the Job Settings page when you edit a job:

1. Select a job.
2. Click **Settings**.
3. Click **Edit**.
4. In the Triggers section, activate the **Run on schedule** option.
5. Select **Enter custom cron schedule**.
6. Enter the custom cron syntax for the schedule you want.

<Lightbox src="/img/docs/dbt-cloud/using-dbt-cloud/job-schedule.png" title="Schedule your dbt job"/>

THE BELOW IS JUST COPIED OVER TEXT - WILL AMEND SOON!

6. Select **Save**, then click **Run Now** to run your job. Click the run and watch its progress under "Run history." 

## Related docs


- [Webhooks for your jobs](/docs/deploy/webhooks)
- [Source freshness](/docs/deploy/source-freshness)
- [Artifacts](/docs/deploy/artifacts)
- [Build and view your docs with dbt Cloud](/docs/collaborate/build-and-view-your-docs)<|MERGE_RESOLUTION|>--- conflicted
+++ resolved
@@ -4,7 +4,6 @@
 description: "You can use cron syntax to specify when you want to run a job."
 ---
 
-<<<<<<< HEAD
 In dbt Cloud, you can configure when and how dbt should trigger your job run. 
 
 - **Schedule** tab &mdash; Use the **Run on schedule** toggle to configure your job to run on scheduled days and time, or enter a [custom cron schedule](#cron)
@@ -27,10 +26,7 @@
 
 ## Cron
 
-Cron syntax is very expressive, and allows you to completely customize your run schedule.
-=======
 In dbt Cloud, you can use "cron" syntax to specify when you'd like your job to run. Cron syntax is very expressive, and allows you to completely customize your run schedule.
->>>>>>> 620f0d27
 
 If you need help coming up with the right cron syntax, we recommend using a tool like `crontab.guru`. There, you can enter cron snippets and see what they mean in plain English. You can also find some example snippets below.
 
