---
title: "Dashboard status tiles"
id: "dashboard-status-tiles"
description: "Embed Status Tiles in your dashboards to provide consumers with contextual information about the quality and freshness of data."
---

## Overview
<<<<<<< HEAD

In dbt Cloud, the [Metadata API]([/docs/dbt-cloud-apis/metadata-api) can power Dashboard Status Tiles.  A Dashboard Status Tile is placed on a dashboard (specifically: anywhere you can embed an iFrame) to give insight into the quality and freshness of the data feeding into that dashboard. This is done via dbt [exposures](/docs/build/exposures). 
=======
In dbt Cloud, the [Metadata API](/docs/dbt-cloud-apis/metadata-api) can power Dashboard Status Tiles.  A Dashboard Status Tile is placed on a dashboard (specifically: anywhere you can embed an iFrame) to give insight into the quality and freshness of the data feeding into that dashboard. This is done via dbt [exposures](/docs/build/exposures).
>>>>>>> 50631892

## Functionality
The dashboard status tile looks like this:

<Lightbox src="/img/docs/dbt-cloud/using-dbt-cloud/dashboard-status-tiles/passing-tile.jpeg"/>

The data freshness check fails if any sources feeding into the exposure are stale. The data quality check fails if any dbt tests fail. A failure state could look like this:

<Lightbox src="/img/docs/dbt-cloud/using-dbt-cloud/dashboard-status-tiles/failing-tile.jpeg"/>

Clicking into **see details** from the Dashboard Status Tile takes you to a landing page where you can learn more about the specific sources, models, and tests feeding into this exposure.

## Setup
First, be sure to enable [source freshness](/docs/deploy/source-freshness) in the job that generates this exposure.

In order to set up your dashboard status tile, here is what you need:

1. **Metadata Token.**  You can learn how to set up a metadata only token [here](/docs/dbt-cloud-apis/service-tokens).

2. **Exposure name.** You can learn more about how to set up exposures [here](/docs/build/exposures).

3. **jobID.** Remember that you can select your jobId directly from the URL when looking at the relevant job in dbt Cloud.

You can insert these three fields into the following iFrame, and then embed it **anywhere that you can embed an iFrame**:

```
<iframe src='https://metadata.cloud.getdbt.com/exposure-tile?name=<exposure_name>&jobId=<job_id>&token=<metadata_only_token>' title='Exposure Status Tile'></iframe>
```

## Embedding with BI tools
The dashboard status tile should work anywhere you can embed an iFrame. But below are some tactical tips on how to integrate with common BI tools.

### Mode
Mode allows you to directly [edit the HTML](https://mode.com/help/articles/report-layout-and-presentation/#html-editor) of any given report, where you can embed the iFrame.

Note that Mode has also built their own [integration](https://mode.com/get-dbt/) with the dbt Cloud Metadata API!

### Looker
Looker does not allow you to directly embed HTML, and instead requires creating a [custom visualization](https://docs.looker.com/admin-options/platform/visualizations). One way to do this for admins is to:
- Add a [new visualization](https://fishtown.looker.com/admin/visualizations) on the visualization page for Looker admins. You can use [this URL](https://metadata.cloud.getdbt.com/static/looker-viz.js) to configure a Looker visualization powered by the iFrame.  It will look like this:

<Lightbox src="/img/docs/dbt-cloud/using-dbt-cloud/dashboard-status-tiles/looker-visualization.jpeg"/>

- Once you have set up your custom visualization, you can use it on any dashboard! You can configure it with the exposure name, jobID, and token relevant to that dashboard.

<Lightbox src="/img/docs/dbt-cloud/using-dbt-cloud/dashboard-status-tiles/custom-looker.jpeg"/>

### Tableau
Tableau does not require you to embed an iFrame. You only need to use a Web Page object on your Tableau Dashboard and a URL in the following format:

```
https://metadata.cloud.getdbt.com/exposure-tile?name=<exposure_name>&jobId=<job_id>&token=<metadata_only_token>
```

<Lightbox src="/img/docs/dbt-cloud/using-dbt-cloud/dashboard-status-tiles/tableau-object.png"/><|MERGE_RESOLUTION|>--- conflicted
+++ resolved
@@ -5,12 +5,8 @@
 ---
 
 ## Overview
-<<<<<<< HEAD
 
-In dbt Cloud, the [Metadata API]([/docs/dbt-cloud-apis/metadata-api) can power Dashboard Status Tiles.  A Dashboard Status Tile is placed on a dashboard (specifically: anywhere you can embed an iFrame) to give insight into the quality and freshness of the data feeding into that dashboard. This is done via dbt [exposures](/docs/build/exposures). 
-=======
 In dbt Cloud, the [Metadata API](/docs/dbt-cloud-apis/metadata-api) can power Dashboard Status Tiles.  A Dashboard Status Tile is placed on a dashboard (specifically: anywhere you can embed an iFrame) to give insight into the quality and freshness of the data feeding into that dashboard. This is done via dbt [exposures](/docs/build/exposures).
->>>>>>> 50631892
 
 ## Functionality
 The dashboard status tile looks like this:
