--- conflicted
+++ resolved
@@ -65,14 +65,7 @@
 
 Slim CI offers an alternative to running and testing all models in your project, even when you're only changed a couple of things. Slim CI can decrease the time it takes by running and testing only modified models, which can also reduce unnecessary resource usage on your warehouse/data platform.
 
-<<<<<<< HEAD
-There are a few components that define a Slim CI job.
-- The Slim CI job must defer to a production job.
-- The Slim CI job commands need to have a `state:modified+` selector to build only new or changed models and their downstream dependents. Importantly, state comparison can only happen when there is a deferred job selected to compare state to.
-- The Slim CI job must be triggered by pull request.
-=======
 These components distinguish a Slim CI job from a dbt CI job:
->>>>>>> 951489d3
 
 - Must defer to a production job.
 - Commands need to have a `state:modified+` selector to build only new or changed models and their downstream dependents. Importantly, state comparison can only happen when there is a deferred job selected to compare state to. For more information, refer to [Deferral and state comparision](#deferral-and-state-comparison)
