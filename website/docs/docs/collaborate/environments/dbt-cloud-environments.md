---
title: "dbt Cloud environments"
id: "dbt-cloud-environments"
---


An environment determines how dbt Cloud will execute your project in both the dbt Cloud IDE and scheduled jobs. Critically, in order to execute dbt, environments define three variables:

1. The version of dbt Core that will be used to run your project
2. The warehouse connection information (including the target database/schema settings)
3. The version of your code to execute

For users familiar with development on the CLI, each environment is roughly analogous to an entry in your `profiles.yml` file, with some additional information about your repository to ensure the proper version of code is executed. More info on dbt core environments [here](/docs/collaborate/environments/dbt-core-environments.md).

## Types of environments

In dbt Cloud, there are two types of environments: deployment and development. Deployment environments determine the settings used when jobs created within that environment are executed. Development environments determine the settings used in the dbt Cloud IDE for that particular dbt Cloud Project. Each dbt Cloud project can only have a single development environment but can have any number of deployment environments.

|  | Development Environments | Deployment Environments |
| --- | --- | --- |
| Determines settings for | dbt Cloud IDE | dbt Cloud Job runs |
| How many can I have in my project? | 1 | Any number |

## Common environment settings

Both development and deployment environments have a section called `General Settings`, which has some basic settings that all environments will define:

| Setting | Example Value | Definition | Accepted Values |
| --- | --- | --- | --- |
| Name | Production  | The environment name  | Any string! |
| Environment Type | Deployment | The type of environment | [Deployment, Development] |
| dbt Version | 1.4 (latest) | The dbt version used  | Any dbt version in the dropdown |
| Default to Custom Branch | ☑️ | Determines whether to use a branch other than the repository’s default  | See below |
| Custom Branch | dev | Custom Branch name | See below |

**dbt Version Notes**

- dbt Cloud allows users to select any dbt release. At this time, **environments must use a dbt version greater than v1.0.0;** [lower versions are no longer supported](/docs/dbt-versions/upgrade-core-in-cloud).
- If you select a current version with `(latest)` in the name, your environment will automatically install the latest stable version of the minor version selected.

**Custom Branch Behavior**

By default, all environments will use the default branch in your repository (usually the `main` branch) when accessing your dbt code. This is overridable within each dbt Cloud Environment using the `Default to Custom Branch` option. This setting have will have slightly different behavior depending on the environment type:

- **Development**: determines which branch in the dbt Cloud IDE developers create branches from and open PRs against
- **Deployment:** determines the branch is cloned during job executions for each environment.

For more info, check out this [FAQ page on this topic](/docs/faqs/Environments/custom-branch-settings)!

## Create a development environment

<<<<<<< HEAD
To create a new dbt Cloud development environment, navigate to the `Environments` page under the `Deploy` header menu, and click `Create Environment` . Select `Development` as the environemnt type.

After setting the `General Settings` as above, there’s nothing more that needs to be done on the environments page. Click `Save` to create the environment.

### Setting developer credentials

To use the IDE, each developer will need to set up personal development credentials to your warehouse connection in their `Profile Settings`. This allows users to set separate target information, as well as maintain individual credentials to connect to your warehouse via the dbt Cloud IDE.
=======
In order to start experiencing the great features of the Cloud IDE, you need to first set up a development environment. To set up your development environment:

<!-- commented this out because i don't think this fits After setting the `General Settings`, there’s nothing more that needs to be done on the environments page. 
-->  

1. Create a development environment and choose **Deploy** and then **Environments** from the top left. Click **Create Environment**.

<Lightbox src="/img/docs/dbt-cloud/refresh-ide/new-environment.png" width="100" height="100" title="Creating a new environment for the Analytics project"/>

2. Enter an environment name that would help you identify it among your other environments (for example, `Dev Environment`).
3. Choose **Development** as the **Environment Type**.
4. You can also select which **dbt Version** to use at this time. For compatibility reasons, we recommend that you select the same dbt version that you plan to use in your deployment environment.
5. Click **Save** to finish creating your **Development environment**.

<Lightbox src="/img/docs/dbt-cloud/refresh-ide/new-environment-fields.png" width="100" height="100" title="Creating a development environment"/>

To use the IDE, each developer will need to set up [personal development credentials](/docs/get-started/develop-in-the-cloud#developer-credentials) to your warehouse connection in their `Profile Settings`. This allows users to set separate target information, as well as maintain individual credentials to connect to your warehouse via the dbt Cloud IDE.
>>>>>>> c542a72d

## Create a deployment environment

**Semantic Layer**

For Semantic Layer-eligible customers, the next section of environment settings is the Semantic Layer configurations. [The Semantic Layer setup guide](/docs/use-dbt-semantic-layer/setup-dbt-semantic-layer) has the most up-to-date setup instructions!

**Deployment Connection**

:::info Warehouse Connections

 Warehouse connections are set at the Project level for dbt Cloud accounts, and each Project can have one connection (Snowflake account, Redshift host, Bigquery project, Databricks host, etc.). Some details of that connection (databases/schemas/etc.) can be overridden within this section of the dbt Cloud environment settings.

:::

This section determines the exact location in your warehouse dbt should target when building warehouse objects! This section will look a bit different depending on your warehouse provider.

<WHCode>


<div warehouse="Postgres">

This section will not appear if you are using Postgres, as all values are inferred from the project's connection.

</div>

<div warehouse="Redshift">

This section will not appear if you are using Redshift, as all values are inferred from the project's connection.

</div>

<div warehouse="Snowflake">

<Lightbox src="/img/docs/collaborate/snowflake-deploy-env-deploy-connection.png" title="Snowflake Deployment Connection Settings"/>

#### Editable fields

- `Role`: Snowflake Role
- `Database`: Target Database

</div>

<div warehouse="Bigquery">

This section will not appear if you are using Bigquery, as all values are inferred from the project's connection.

</div>

<div warehouse="Spark">

This section will not appear if you are using Spark, as all values are inferred from the project's connection.

</div>

<div warehouse="Databricks">

<Lightbox src="/img/docs/collaborate/databricks-deploy-env-deploy-connection.png" title="Databricks Deployment Connection Settings"/>

This section will not appear if you are using BigQuery, as all values are inferred from the project's connection. The `dataset` will be set in the `Deployment Credentials` section below.

#### Editable fields

- `Catalog` (optional): [Unity Catalog namespace](/reference/warehouse-setups/databricks-setup.md)

</div>

</WHCode>


**Deployment Credentials**

This section allows you to determine the credentials that should be used when connecting to your warehouse. The authentication methods may differ depending on the warehouse and dbt Cloud tier you are on.

<WHCode>

<div warehouse="Postgres">

<Lightbox src="/img/docs/collaborate/postgres-deploy-env-deploy-credentials.png" title="Postgres Deployment Credentials Settings"/>

#### Editable fields

- `Username`: Postgres username to use (most likely a service account)
- `Password`: Postgres password for the listed user
- `Schema`: Target schema

</div>

<div warehouse="Redshift">

<Lightbox src="/img/docs/collaborate/postgres-deploy-env-deploy-credentials.png" title="Redshift Deployment Credentials Settings"/>

#### Editable fields

- `Username`: Redshift username to use (most likely a service account)
- `Password`: Redshift password for the listed user
- `Schema`: Target schema

</div>

<div warehouse="Snowflake">

<Lightbox src="/img/docs/collaborate/snowflake-deploy-env-deploy-credentials.png" title="Snowflake Deployment Credentials Settings"/>

#### Editable fields

- **Auth Method**: This determines the way dbt connects to your warehouse
  - One of: [`Username & Password`, `Key Pair`]
- If `Username & Password`:
  - `Username`: username to use (most likely a service account)
  - `Password`: password for the listed user
- If `Key Pair`
  - `Username`: username to use (most likely a service account)
  - `Private Key`: value of the Private SSH Key (optional)
  - `Private Key Passphrase`: value of the Private SSH Key Passphrase (optional, only if required)
- Schema: Target Schema for this environment

</div>

<div warehouse="Bigquery">

<Lightbox src="/img/docs/collaborate/bigquery-deploy-env-deploy-credentials.png" title="Bigquery Deployment Credentials Settings"/>

#### Editable fields

- `Dataset`: Target dataset

</div>

<div warehouse="Spark">

<Lightbox src="/img/docs/collaborate/spark-deploy-env-deploy-credentials.png" title="Spark Deployment Credentials Settings"/>

#### Editable fields

- `Token`: Access Token
- `Schema`: Target schema

</div>

<div warehouse="Databricks">

<Lightbox src="/img/docs/collaborate/spark-deploy-env-deploy-credentials.png" title="Databricks Deployment Credentials Settings"/>

#### Editable fields

- `Token`: Access Token
- `Schema`: Target schema

</div>

</WHCode>


## Related docs

- [Upgrade Core version in Cloud](/docs/dbt-versions/upgrade-core-in-cloud)
- [Delete a job or environment in dbt Cloud](/docs/faqs/Environments/delete-environment-job)<|MERGE_RESOLUTION|>--- conflicted
+++ resolved
@@ -49,35 +49,20 @@
 
 ## Create a development environment
 
-<<<<<<< HEAD
 To create a new dbt Cloud development environment, navigate to the `Environments` page under the `Deploy` header menu, and click `Create Environment` . Select `Development` as the environemnt type.
 
 After setting the `General Settings` as above, there’s nothing more that needs to be done on the environments page. Click `Save` to create the environment.
 
 ### Setting developer credentials
 
-To use the IDE, each developer will need to set up personal development credentials to your warehouse connection in their `Profile Settings`. This allows users to set separate target information, as well as maintain individual credentials to connect to your warehouse via the dbt Cloud IDE.
-=======
-In order to start experiencing the great features of the Cloud IDE, you need to first set up a development environment. To set up your development environment:
-
-<!-- commented this out because i don't think this fits After setting the `General Settings`, there’s nothing more that needs to be done on the environments page. 
--->  
-
-1. Create a development environment and choose **Deploy** and then **Environments** from the top left. Click **Create Environment**.
-
-<Lightbox src="/img/docs/dbt-cloud/refresh-ide/new-environment.png" width="100" height="100" title="Creating a new environment for the Analytics project"/>
-
-2. Enter an environment name that would help you identify it among your other environments (for example, `Dev Environment`).
-3. Choose **Development** as the **Environment Type**.
-4. You can also select which **dbt Version** to use at this time. For compatibility reasons, we recommend that you select the same dbt version that you plan to use in your deployment environment.
-5. Click **Save** to finish creating your **Development environment**.
+To use the IDE, each developer will need to set up [personal development credentials](/docs/get-started/develop-in-the-cloud#developer-credentials) to your warehouse connection in their `Profile Settings`. This allows users to set separate target information, as well as maintain individual credentials to connect to your warehouse via the dbt Cloud IDE.
+
 
 <Lightbox src="/img/docs/dbt-cloud/refresh-ide/new-environment-fields.png" width="100" height="100" title="Creating a development environment"/>
 
-To use the IDE, each developer will need to set up [personal development credentials](/docs/get-started/develop-in-the-cloud#developer-credentials) to your warehouse connection in their `Profile Settings`. This allows users to set separate target information, as well as maintain individual credentials to connect to your warehouse via the dbt Cloud IDE.
->>>>>>> c542a72d
-
 ## Create a deployment environment
+
+To create a new dbt Cloud development environment, navigate to the `Environments` page under the `Deploy` header menu, and click `Create Environment` . Select `Deployment` as the environemnt type.
 
 **Semantic Layer**
 
