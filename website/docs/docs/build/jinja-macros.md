--- conflicted
+++ resolved
@@ -22,11 +22,9 @@
 
 In fact, if you've used the [`{{ ref() }}` function](ref), you're already using Jinja!
 
-<<<<<<< HEAD
+
 Jinja can be used in any SQL in a dbt project, including [models](/docs/build/sql-models), [analyses](analyses), [tests](building-a-dbt-project/tests), and even [hooks](hooks-operations).
-=======
-Jinja can be used in any SQL in a dbt project, including [models](building-models), [analyses](analyses), [tests](/docs/build/tests), and even [hooks](hooks-operations).
->>>>>>> a3f4dd92
+
 
 
 :::info Ready to get started with Jinja and macros?
