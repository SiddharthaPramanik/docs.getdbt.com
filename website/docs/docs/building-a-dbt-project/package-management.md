--- conflicted
+++ resolved
@@ -149,7 +149,7 @@
 
 ```yaml
 packages:
-  - git: "https://github.com/fishtown-analytics/dbt-labs-experimental-features" # git URL
+  - git: "https://github.com/dbt-labs/dbt-labs-experimental-features" # git URL
     subdirectory: "materialized-views" # name of subdirectory containing `dbt_project.yml`
 ```
 
@@ -239,13 +239,8 @@
 
 ```yaml
 packages:
-<<<<<<< HEAD
- - git: https://github.com/fishtown-analytics/dbt-codegen.git
-   revision: "{{ 1.0 | as_text }}"
-=======
  - git: https://github.com/dbt-labs/dbt-codegen.git
    version: "{{ 1.0 | as_text }}"
->>>>>>> 042556f9
 ```
 
 </File>