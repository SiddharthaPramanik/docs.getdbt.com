---
title: "Sources"
id: "using-sources"
---

## Related reference docs
* [Source properties](source-properties)
* [Source configurations](source-configs)
* [`{{ source() }}` jinja function](dbt-jinja-functions/source)
* [`source freshness` command](commands/source)

## Using sources
Sources make it possible to name and describe the data loaded into your warehouse by your Extract and Load tools. By declaring these tables as sources in dbt, you can then
- select from source tables in your models using the `{{ source() }}` function, helping define the lineage of your data
- test your assumptions about your source data
- calculate the freshness of your source data

### Declaring a source

Sources are defined in `.yml` files in your `models` directory (as defined by the [`source-paths` config](source-paths)), nested under a `sources:` key.

<File name='models/<filename>.yml'>

```yaml
version: 2

sources:
  - name: jaffle_shop
    tables:
      - name: orders
      - name: customers

  - name: stripe
    tables:
      - name: payments
```

</File>

If you're not already familiar with these files, be sure to check out [the documentation on schema.yml files](configs-and-properties) before proceeding.

### Selecting from a source

Once a source has been defined, it can be referenced from a model using the [`{{ source()}}` function](dbt-jinja-functions/source).


<File name='models/orders.sql'>

```sql
select
  ...

from {{ source('jaffle_shop', 'orders') }}

left join {{ source('jaffle_shop', 'customers') }} using (customer_id)

```

</File>

dbt will compile this to the full table name:

<File name='target/compiled/jaffle_shop/models/my_model.sql'>

```sql

select
  ...

from raw.jaffle_shop.orders

left join raw.jaffle_shop.customers using (customer_id)

```

</File>

Using the `{{ source () }}` function also creates a dependency between the model and the source table.

<Lightbox src="/img/docs/building-a-dbt-project/sources-dag.png" title="The source function tells dbt a model is dependent on a source "/>

### Testing and documenting sources
You can also:
- Add tests to sources
- Add descriptions to sources, that get rendered as part of your documentation site

These should be familiar concepts if you've already added tests and descriptions to your models (if not check out the guides on [testing](building-a-dbt-project/tests) and [documentation](documentation)).

<File name='models/<filename>.yml'>

```yaml
version: 2

sources:
  - name: jaffle_shop
    description: This is a replica of the Postgres database used by our app
    tables:
      - name: orders
        description: >
          One record per order. Includes cancelled and deleted orders.
        columns:
          - name: id
            description: Primary key of the orders table
            tests:
              - unique
              - not_null
          - name: status
            description: Note that the status can change over time

      - name: ...

  - name: ...
```

</File>

You can find more details on the available properties for sources in the [reference section](source-properties).

### FAQs
<FAQ src="source-has-bad-name" />
<FAQ src="source-in-different-database" />
<FAQ src="source-quotes" />
<FAQ src="testing-sources" />
<FAQ src="running-models-downstream-of-source" />

## Snapshotting source data freshness
With a couple of extra configs, dbt can optionally snapshot the "freshness" of the data in your source tables. This is useful for understanding if your data pipelines are in a healthy state, and is a critical component of defining SLAs for your warehouse.

### Declaring source freshness
To configure sources to snapshot freshness information, add a `freshness` block to your source and `loaded_at_field` to your table declaration:

<File name='models/<filename>.yml'>

```yaml
version: 2

sources:
  - name: jaffle_shop
    database: raw
    freshness: # default freshness
      warn_after: {count: 12, period: hour}
      error_after: {count: 24, period: hour}
    loaded_at_field: _etl_loaded_at

    tables:
      - name: orders
        freshness: # make this a little more strict
          warn_after: {count: 6, period: hour}
          error_after: {count: 12, period: hour}

      - name: customers # this will use the freshness defined above


      - name: product_skus
        freshness: null # do not check freshness for this table
```

</File>

In the `freshness` block, one or both of `warn_after` and `error_after` can be provided. If neither is provided, then dbt will not calculate freshness snapshots for the tables in this source.

Additionally, the `loaded_at_field` is required to calculate freshness for a table. If a `loaded_at_field` is not provided, then dbt will not calculate freshness for the table.

These configs are applied hierarchically, so `freshness` and `loaded_at` field values specified for a `source` will flow through to all of the `tables` defined in that source. This is useful when all of the tables in a source have the same `loaded_at_field`, as the config can just be specified once in the top-level source definition.

<<<<<<< HEAD
### Snapshotting source freshness
=======
### Checking source freshness
>>>>>>> a5815663
To snapshot freshness information for your sources, use the `dbt source freshness` command ([reference docs](commands/source)):

```
$ dbt source freshness
```

Behind the scenes, dbt uses the freshness properties to construct a `select` query, shown below. You can find this query in the logs.

```sql
select
  max(_etl_loaded_at) as max_loaded_at,
  convert_timezone('UTC', current_timestamp()) as snapshotted_at
from raw.jaffle_shop.orders

```

The results of this query are used to determine whether the source is fresh or not:

<Lightbox src="/img/docs/building-a-dbt-project/snapshot-freshness.png" title="Uh oh! Not everything is as fresh as we'd like!"/>


### FAQs
<FAQ src="exclude-table-from-freshness" />
<FAQ src="snapshotting-freshness-for-one-source" />
<FAQ src="snapshot-freshness-output" /><|MERGE_RESOLUTION|>--- conflicted
+++ resolved
@@ -163,11 +163,7 @@
 
 These configs are applied hierarchically, so `freshness` and `loaded_at` field values specified for a `source` will flow through to all of the `tables` defined in that source. This is useful when all of the tables in a source have the same `loaded_at_field`, as the config can just be specified once in the top-level source definition.
 
-<<<<<<< HEAD
-### Snapshotting source freshness
-=======
 ### Checking source freshness
->>>>>>> a5815663
 To snapshot freshness information for your sources, use the `dbt source freshness` command ([reference docs](commands/source)):
 
 ```
