---
title: How do I create dependencies between models?
description: "Using ref function to create dependencies"
sidebar_label: 'Creating dependencies between models'
id: create-dependencies

---

When you use the `ref` [function](dbt-jinja-functions/ref), dbt automatically infers the dependencies between models.

For example, consider a model, `customer_orders`, like so:

<File name='models/customer_orders.sql'>

```sql
select
    customer_id,
    min(order_date) as first_order_date,
    max(order_date) as most_recent_order_date,
    count(order_id) as number_of_orders
from {{ ref('stg_orders') }}
group by 1

```

</File>

**There's no need to explicitly define these dependencies.** dbt will understand that the `stg_orders` model needs to be built before the above model (`customer_orders`). When you execute `dbt run`, you will see these being built in order:

```txt
$ dbt run
Running with dbt=0.16.0
Found 2 models, 28 tests, 0 snapshots, 0 analyses, 130 macros, 0 operations, 0 seed files, 3 sources

11:42:52 | Concurrency: 8 threads (target='dev_snowflake')
11:42:52 |
11:42:52 | 1 of 2 START view model dbt_claire.stg_jaffle_shop__orders........... [RUN]
11:42:55 | 1 of 2 OK creating view model dbt_claire.stg_jaffle_shop__orders..... [CREATE VIEW in 2.50s]
11:42:55 | 2 of 2 START relation dbt_claire.customer_orders..................... [RUN]
11:42:56 | 2 of 2 OK creating view model dbt_claire.customer_orders............. [CREATE VIEW in 0.60s]
11:42:56 | Finished running 2 view models in 15.13s.


Done. PASS=2 WARN=0 ERROR=0 SKIP=0 TOTAL=2
```

<<<<<<< HEAD
To learn more about building a dbt project, we recommend you complete the [Getting Started guide](/guides/getting-started).
=======
To learn more about building a dbt project, we recommend you complete the [Getting Started guide](/guides/getting-started).
>>>>>>> 498f01c3
<|MERGE_RESOLUTION|>--- conflicted
+++ resolved
@@ -44,8 +44,4 @@
 Done. PASS=2 WARN=0 ERROR=0 SKIP=0 TOTAL=2
 ```
 
-<<<<<<< HEAD
-To learn more about building a dbt project, we recommend you complete the [Getting Started guide](/guides/getting-started).
-=======
-To learn more about building a dbt project, we recommend you complete the [Getting Started guide](/guides/getting-started).
->>>>>>> 498f01c3
+To learn more about building a dbt project, we recommend you complete the [Getting Started guide](/guides/getting-started).