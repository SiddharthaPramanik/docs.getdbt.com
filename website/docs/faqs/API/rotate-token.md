--- conflicted
+++ resolved
@@ -15,13 +15,8 @@
 ```
 
 * Find your `YOUR_USER_ID` by reading [How to find your user ID](/faqs/Accounts/find-user-id).
-<<<<<<< HEAD
 * Find your `YOUR_CURRENT_TOKEN` by going to **Account Settings** -> **API Access** and copying the API key.
 * Find [`YOUR_ACCESS_URL`](/docs/cloud/about-cloud/regions-ip-addresses) for your region and plan.
-=======
-* Find your `YOUR_CURRENT_TOKEN` by going to **Profile Settings** -> **API Access** and copying the API key.
-* Find [`YOUR_ACCESS_URL`](/docs/deploy/regions-ip-addresses) for your region and plan.
->>>>>>> 184cafa9
 
 :::info Example
 
