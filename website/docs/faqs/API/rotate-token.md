--- conflicted
+++ resolved
@@ -9,15 +9,7 @@
 
 ### Steps to rotate API keys
 
-<<<<<<< HEAD
-1. To rotate your [User API token](/docs/dbt-cloud-apis/user-tokens), send the following request, replacing `YOUR_USER_ID`, `YOUR_CURRENT_TOKEN`, and `YOUR_ACCESS_URL` with your information:
-
-* Find your `YOUR_USER_ID` by referring to [How to find your user ID](/faqs/Accounts/find-user-id).
-* Find your `YOUR_CURRENT_TOKEN`, go to **Account Settings** -> **API Access** and copy the API key.
-* Find [`YOUR_ACCESS_URL`](/docs/cloud/about-cloud/regions-ip-addresses) for your region and plan.
-=======
 1. Rotate your [User API token](/docs/dbt-cloud-apis/user-tokens) by replacing `YOUR_USER_ID`, `YOUR_CURRENT_TOKEN`, and `YOUR_ACCESS_URL `with your information in the following request.
->>>>>>> 3a759df5
 
 ```
 curl --location --request POST 'https://YOUR_ACCESS_URL/api/v2/users/YOUR_USER_ID/apikey/' \
@@ -26,7 +18,7 @@
 
 * Find your `YOUR_USER_ID` by reading [How to find your user ID](/faqs/Accounts/find-user-id).
 * Find your `YOUR_CURRENT_TOKEN` by going to **Account Settings** -> **API Access** and copying the API key.
-* Find [`YOUR_ACCESS_URL`](/docs/deploy/regions-ip-addresses) for your region and plan.
+* Find [`YOUR_ACCESS_URL`](/docs/cloud/about-cloud/regions-ip-addresses) for your region and plan.
 
 :::info Example
 
