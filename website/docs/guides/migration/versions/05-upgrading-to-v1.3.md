---
title: "Upgrading to v1.3 (latest)"
---
### Resources

- [Changelog](https://github.com/dbt-labs/dbt-core/blob/1.3.latest/CHANGELOG.md)
- [CLI Installation guide](/docs/get-started/installation)
- [Cloud upgrade guide](/docs/dbt-versions/upgrade-core-in-cloud)

## Breaking changes

We are committed to providing backward compatibility for all versions 1.x. If you encounter an error upon upgrading, please let us know by [opening an issue](https://github.com/dbt-labs/dbt-core/issues/new).

There are three changes in dbt Core v1.3 that may require action from some users:
1. If you have a `profiles.yml` file located in the root directory where you run dbt, dbt will start preferring that profiles file over the default location on your machine. [You can read more details here](/docs/get-started/connection-profiles#advanced-customizing-a-profile-directory).
2. If you already have `.py` files defined in the `model-paths` of your dbt project, dbt will start trying to read them as Python models. You can use [the new `.dbtignore` file](dbtignore) to tell dbt to ignore those files.
3. If you have custom code accessing the `raw_sql` property of models (with the [model](dbt-jinja-functions/model) or [graph](/reference/dbt-jinja-functions/graph) objects), it has been renamed to `raw_code`. This is a change to the manifest contract, described in more detail below.

### For users of dbt Metrics

The names of metric properties have changed, with backward compatibility. Those changes are:
- Renamed `type` to `calculation_method`
- Renamed `sql` to `expression`
- Renamed `expression` calculation method metrics to `derived` calculation method metrics

We plan to keep backward compatibility for a full minor version. Defining metrics with the old names will raise an error in dbt Core v1.4.

### For consumers of dbt artifacts (metadata)

We have updated the manifest schema version to `v7`. This includes the changes to metrics described above and a few other changes related to the addition of Python models:
- Renamed `raw_sql` to `raw_code`
- Renamed `compiled_sql` to `compiled_code`
- A new top-level node property, `language` (`'sql'` or `'python'`)

For users of [state-based selection](understanding-state): This release includes logic providing backward and forward compatibility for older manifest versions. While running dbt Core v1.3, it should be possible to use `state:modified --state ...` selection against a manifest produced by dbt Core v1.0 and higher.

### For maintainers of adapter plugins

_GitHub discussion forthcoming_

**Notes:**
- The `statement` and `create_table_as` macros accept a new argument, `language`, with a default value of `'sql'`

## New and changed documentation

- **[Python models](building-models/python-models)** are natively supported in `dbt-core` for the first time, on data warehouses that support Python runtimes.
- Updates made to **[Metrics](build/metrics)** reflect their new syntax for definition, as well as additional properties that are now available.
- Plus, a few related updates to **[exposure properties](exposure-properties)**: `config`, `label`, and `name` validation.
<<<<<<< HEAD
- **[Custom `node_color`](/docs/reference/resource-configs/docs.md)** in `dbt-docs`. For the first time, you can control the colors displayed in dbt's DAG. Want bronze, silver, and gold layers? It's at your fingertips.
- **[`Profiles.yml`](/docs/get-started/connection-profiles#advanced-customizing-a-profile-directory)** search order now looks in the current working directory before `~/.dbt`.
=======
- **[Custom `node_color`](/reference/resource-configs/docs)** in `dbt-docs`. For the first time, you can control the colors displayed in dbt's DAG. Want bronze, silver, and gold layers? It's at your fingertips.
- **[`Profiles.yml`](connection-profiles/advanced-customizing-a-profile-directory)** search order now looks in the current working directory before `~/.dbt`.
>>>>>>> 6a5e134e

### Quick hits
- **["Full refresh"](full_refresh)** flag supports a short name, `-f`.
- **[The "config" selection method](methods#the-config-method)** supports boolean and list config values, in addition to strings.
- Two new dbt-Jinja context variables for accessing invocation metadata: [`invocation_args_dict`](flags#invocation_args_dict) and [`dbt_metadata_envs`](env_var#custom-metadata).<|MERGE_RESOLUTION|>--- conflicted
+++ resolved
@@ -46,13 +46,10 @@
 - **[Python models](building-models/python-models)** are natively supported in `dbt-core` for the first time, on data warehouses that support Python runtimes.
 - Updates made to **[Metrics](build/metrics)** reflect their new syntax for definition, as well as additional properties that are now available.
 - Plus, a few related updates to **[exposure properties](exposure-properties)**: `config`, `label`, and `name` validation.
-<<<<<<< HEAD
+
 - **[Custom `node_color`](/docs/reference/resource-configs/docs.md)** in `dbt-docs`. For the first time, you can control the colors displayed in dbt's DAG. Want bronze, silver, and gold layers? It's at your fingertips.
 - **[`Profiles.yml`](/docs/get-started/connection-profiles#advanced-customizing-a-profile-directory)** search order now looks in the current working directory before `~/.dbt`.
-=======
-- **[Custom `node_color`](/reference/resource-configs/docs)** in `dbt-docs`. For the first time, you can control the colors displayed in dbt's DAG. Want bronze, silver, and gold layers? It's at your fingertips.
-- **[`Profiles.yml`](connection-profiles/advanced-customizing-a-profile-directory)** search order now looks in the current working directory before `~/.dbt`.
->>>>>>> 6a5e134e
+
 
 ### Quick hits
 - **["Full refresh"](full_refresh)** flag supports a short name, `-f`.
