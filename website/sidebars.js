--- conflicted
+++ resolved
@@ -4,7 +4,6 @@
     "docs/supported-data-platforms",
     {
       type: "category",
-<<<<<<< HEAD
       label: "About dbt Cloud",
       items: [
             "docs/cloud/about-cloud/dbt-cloud-features",
@@ -17,44 +16,13 @@
     {
       type: "category",
       label: "Set up dbt",
-=======
-      label: "Quickstarts",
       collapsed: true,
       items: [
-        "docs/quickstarts/overview",
         {
           type: "category",
           label: "dbt Cloud",
           collapsed: true,
           items: [
-            "docs/quickstarts/dbt-cloud/bigquery",
-            "docs/quickstarts/dbt-cloud/databricks",
-            "docs/quickstarts/dbt-cloud/redshift",
-            "docs/quickstarts/dbt-cloud/snowflake",
-          ],
-        },
-        {
-          type: "category",
-          label: "dbt Core",
-          collapsed: true,
-          items: [
-            "docs/quickstarts/dbt-core/quickstart",
-          ],
-        },
-      ],
-    },
-    {
-      type: "category",
-      label: "Get started with dbt",
->>>>>>> 3a759df5
-      collapsed: true,
-      items: [
-        {
-          type: "category",
-          label: "dbt Cloud",
-          collapsed: true,
-          items: [
-<<<<<<< HEAD
             "docs/get-started/getting-started/set-up-dbt-cloud",
             {
               type: "category",
@@ -103,13 +71,6 @@
               ],
             }, // Manage access
     
-=======
-            "docs/get-started/dbt-cloud-features",
-            "docs/get-started/connect-your-database",
-            "docs/get-started/develop-in-the-cloud",
-            "docs/get-started/dbt-cloud-features",
-            "docs/get-started/dbt-cloud-tips",
->>>>>>> 3a759df5
             {
               type: "category",
               label: "Configure Git",
@@ -138,13 +99,9 @@
                 "docs/cloud/privatelink/redshift-privatelink",
                 "docs/cloud/privatelink/databricks-privatelink",
               ],
-<<<<<<< HEAD
             }, // PrivateLink
             "docs/get-started/develop-in-the-cloud",
             "docs/get-started/dbt-cloud-tips",
-=======
-            },
->>>>>>> 3a759df5
           ],
         },
         {
@@ -345,44 +302,6 @@
 
         {
           type: "category",
-<<<<<<< HEAD
-=======
-          label: "Manage access",
-          items: [
-            "docs/collaborate/manage-access/about-access",
-            "docs/collaborate/manage-access/seats-and-users",
-            {
-              type: "category",
-              label: "Permissions",
-              items: [
-                "docs/collaborate/manage-access/self-service-permissions",
-                "docs/collaborate/manage-access/enterprise-permissions",
-              ],
-            },
-            {
-              type: "category",
-              label: "Single sign-on",
-              items: [
-                "docs/collaborate/manage-access/sso-overview",
-                "docs/collaborate/manage-access/set-up-sso-saml-2.0",
-                "docs/collaborate/manage-access/set-up-sso-google-workspace",
-                "docs/collaborate/manage-access/set-up-sso-azure-active-directory",
-              ],
-            }, // SSO
-            {
-              type: "category",
-              label: "OAuth with data platforms",
-              items: [
-                "docs/collaborate/manage-access/set-up-snowflake-oauth",
-                "docs/collaborate/manage-access/set-up-bigquery-oauth",
-              ],
-            }, // oauth
-            "docs/collaborate/manage-access/audit-log",
-          ],
-        }, // Manage access
-        {
-          type: "category",
->>>>>>> 3a759df5
           label: "Publishing models",
           items: [
             "docs/collaborate/publish/model-contracts",
