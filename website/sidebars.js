const sidebarSettings = {
  docs: [
    "docs/introduction",
    "docs/supported-data-platforms",
    {
      type: "category",
      label: "About dbt Cloud",
      items: [
        "docs/cloud/about-cloud/dbt-cloud-features",
        "docs/cloud/about-cloud/architecture",
        "docs/cloud/about-cloud/tenancy",
        "docs/cloud/about-cloud/regions-ip-addresses",
        "docs/cloud/about-cloud/about-cloud-ide",
      ],
    }, // About dbt Cloud directory
    {
      type: "category",
      label: "Quickstarts",
      collapsed: true,
      items: [
        "docs/quickstarts/overview",
        {
          type: "category",
          label: "dbt Cloud",
          collapsed: true,
          items: [
            "docs/quickstarts/dbt-cloud/bigquery",
            "docs/quickstarts/dbt-cloud/databricks",
            "docs/quickstarts/dbt-cloud/redshift",
            "docs/quickstarts/dbt-cloud/snowflake",
            "docs/quickstarts/dbt-cloud/starburst-galaxy",
          ],
        },
        {
          type: "category",
          label: "dbt Core",
          collapsed: true,
          items: [
            "docs/quickstarts/dbt-core/quickstart",
          ],
        },
      ],
    },
    {
      type: "category",
      label: "Set up dbt",
      collapsed: true,
      items: [
        "docs/about-setup",
        {
          type: "category",
          label: "dbt Cloud",
          collapsed: true,
          items: [
            "docs/cloud/about-cloud-setup",
            {
              type: "category",
              label: "Connect data platform",
              items: [
                "docs/cloud/connect-data-platform/about-connections",
                "docs/cloud/connect-data-platform/connect-starburst-trino",
                "docs/cloud/connect-data-platform/connect-snowflake",
                "docs/cloud/connect-data-platform/connect-bigquery",
                "docs/cloud/connect-data-platform/connect-databricks",
                "docs/cloud/connect-data-platform/connect-redshift-postgresql-alloydb",
                "docs/cloud/connect-data-platform/connect-apache-spark",
              ],
            },
            {
              type: "category",
              label: "Manage access",
              items: [
                "docs/cloud/manage-access/about-access",
                "docs/cloud/manage-access/seats-and-users",
                {
                  type: "category",
                  label: "Permissions",
                  items: [
                    "docs/cloud/manage-access/self-service-permissions",
                    "docs/cloud/manage-access/enterprise-permissions",
                  ],
                },

                {
                  type: "category",
                  label: "Single sign-on",
                  items: [
                    "docs/cloud/manage-access/sso-overview",
                    "docs/cloud/manage-access/set-up-sso-saml-2.0",
                    "docs/cloud/manage-access/set-up-sso-okta",
                    "docs/cloud/manage-access/set-up-sso-google-workspace",
                    "docs/cloud/manage-access/set-up-sso-azure-active-directory",
                  ],
                }, // SSO
                {
                  type: "category",
                  label: "OAuth with data platforms",
                  items: [
                    "docs/cloud/manage-access/set-up-snowflake-oauth",
                    "docs/cloud/manage-access/set-up-bigquery-oauth",
                  ],
                }, // oauth
                "docs/cloud/manage-access/audit-log",
              ],
            }, // Manage access

            {
              type: "category",
              label: "Configure Git",
              items: [
                "docs/cloud/git/connect-github",
                "docs/cloud/git/connect-gitlab",
                {
                  type: "category",
                  label: "Azure DevOps",
                  items: [
                    "docs/cloud/git/connect-azure-devops",
                    "docs/cloud/git/setup-azure",
                    "docs/cloud/git/authenticate-azure",
                  ],
                },
                "docs/cloud/git/import-a-project-by-git-url",
              ],
            }, // Supported Git providers

            {
              type: "category",
              label: "Multi-tenant PrivateLink",
              items: [
                "docs/cloud/privatelink/about-privatelink",
                "docs/cloud/privatelink/snowflake-privatelink",
                "docs/cloud/privatelink/redshift-privatelink",
                "docs/cloud/privatelink/databricks-privatelink",
              ],
            }, // PrivateLink
            "docs/cloud/develop-in-the-cloud",
            "docs/cloud/dbt-cloud-tips",
          ],
        },
        {
          type: "category",
          label: "dbt Core",
          collapsed: true,
          items: [
            "docs/core/installation",
            "docs/core/about-the-cli",
            "docs/core/homebrew-install",
            "docs/core/pip-install",
            "docs/core/docker-install",
            "docs/core/source-install",
            "docs/core/connection-profiles",
          ],
        },
        "docs/running-a-dbt-project/run-your-dbt-projects",
      ],
    },
    {
      type: "category",
      label: "Build dbt projects",
      collapsed: true,
      items: [
        "docs/build/projects",
        {
          type: "category",
          label: "Build your DAG",
          collapsed: true,
          items: [
            "docs/build/sources",
            {
              type: "category",
              label: "Models",
              items: [
                "docs/build/models",
                "docs/build/sql-models",
                "docs/build/python-models",
              ],
            },
            "docs/build/seeds",
            "docs/build/snapshots",
            "docs/build/exposures",
            "docs/build/metrics",
            "docs/build/groups",
          ],
        },
        {
          type: "category",
          label: "Enhance your models",
          collapsed: true,
          items: [
            "docs/build/tests",
            "docs/build/materializations",
            "docs/build/incremental-models",
          ],
        },
        {
          type: "category",
          label: "Enhance your code",
          collapsed: true,
          items: [
            "docs/build/jinja-macros",
            "docs/build/project-variables",
            "docs/build/environment-variables",
            "docs/build/packages",
            "docs/build/analyses",
            "docs/build/hooks-operations",
          ],
        },
        {
          type: "category",
          label: "Organize your outputs",
          collapsed: true,
          items: [
            "docs/build/custom-schemas",
            "docs/build/custom-databases",
            "docs/build/custom-aliases",
            "docs/build/custom-target-names",
          ],
        },
        //"docs/building-a-dbt-project/dont-nest-your-curlies",
        //"docs/building-a-dbt-project/archival",
      ],
    },
    {
      type: "category",
      label: "Deploy dbt jobs",
      collapsed: true,
      link: { type: "doc", id: "docs/deploy/deployments" },
      items: [
        {
          type: "category",
          label: "Deploy with dbt Cloud",
          link: { type: "doc", id: "docs/deploy/dbt-cloud-job" },
          items: [
            "docs/deploy/artifacts",
            "docs/deploy/job-commands",
            "docs/deploy/job-triggers",
            "docs/deploy/job-notifications",
            "docs/deploy/webhooks",
            "docs/deploy/source-freshness",
            "docs/deploy/dashboard-status-tiles",
            "docs/deploy/cloud-ci-job",
          ],
        },
        "docs/deploy/deployment-tools",
        "docs/deploy/project-state",
      ],
    }, // end of "Deploy dbt jobs"
    {
      type: "category",
      label: "Collaborate with others",
      items: [
        {
          type: "category",
          label: "Environments",
          items: [
            "docs/collaborate/environments/environments-in-dbt",
            "docs/collaborate/environments/dbt-cloud-environments",
            "docs/collaborate/environments/dbt-core-environments",
          ],
        },
        {
          type: "category",
          label: "Git version control",
          items: [
            "docs/collaborate/git-version-control",
            "docs/collaborate/git/version-control-basics",
            "docs/collaborate/git/managed-repository",
            "docs/collaborate/git/pr-template",
            "docs/collaborate/git/merge-conflicts",
          ],
        },
        {
          type: "category",
          label: "Document your dbt projects",
          items: [
            "docs/collaborate/documentation",
            "docs/collaborate/build-and-view-your-docs",
          ],
        },
        {
          type: "category",
          label: "Publishing models",
          collapsed: true,
          link: { type: "doc", id: "docs/collaborate/publish/about-publishing-models" },
          items: [
            "docs/collaborate/publish/model-contracts",
            "docs/collaborate/publish/model-access",
            "docs/collaborate/publish/model-versions",
          ],
        },
      ],
    },
    {
      type: "category",
      label: "Use the dbt Semantic Layer",
      collapsed: true,
      items: [
        "docs/use-dbt-semantic-layer/quickstart-semantic-layer",
        "docs/use-dbt-semantic-layer/dbt-semantic-layer",
        "docs/use-dbt-semantic-layer/setup-dbt-semantic-layer",
        "docs/use-dbt-semantic-layer/avail-sl-integrations",
      ],
    },
    {
      type: "category",
      label: "dbt APIs",
      collapsed: true,
      items: [
        "docs/dbt-cloud-apis/overview",
        {
          type: "category",
          label: "Authentication",
          items: [
            "docs/dbt-cloud-apis/user-tokens",
            "docs/dbt-cloud-apis/service-tokens",
          ],
        },
        "docs/dbt-cloud-apis/admin-cloud-api",
        {
          type: "category",
          label: "Metadata API",
          items: [
            "docs/dbt-cloud-apis/metadata-api",
            "docs/dbt-cloud-apis/metadata-use-case-guides",
            "docs/dbt-cloud-apis/access-metadata-api",
            "docs/dbt-cloud-apis/metadata-querying",
            {
              type: "category",
              label: "Schema",
              items: [
                "docs/dbt-cloud-apis/metadata-schema-model",
                "docs/dbt-cloud-apis/metadata-schema-models",
                "docs/dbt-cloud-apis/metadata-schema-modelByEnv",
                "docs/dbt-cloud-apis/metadata-schema-metric",
                "docs/dbt-cloud-apis/metadata-schema-metrics",
                "docs/dbt-cloud-apis/metadata-schema-source",
                "docs/dbt-cloud-apis/metadata-schema-sources",
                "docs/dbt-cloud-apis/metadata-schema-seed",
                "docs/dbt-cloud-apis/metadata-schema-seeds",
                "docs/dbt-cloud-apis/metadata-schema-snapshots",
                "docs/dbt-cloud-apis/metadata-schema-test",
                "docs/dbt-cloud-apis/metadata-schema-tests",
                "docs/dbt-cloud-apis/metadata-schema-exposure",
                "docs/dbt-cloud-apis/metadata-schema-exposures",
              ],
            },
          ],
        },
      ],
    },
    {
      type: "category",
      label: "Available dbt versions",
      items: [
        "docs/dbt-versions/core",
        "docs/dbt-versions/upgrade-core-in-cloud",
        "docs/dbt-versions/product-lifecycles",
        {
          type: "category",
          label: "dbt Cloud Release Notes",
          items: [
            "docs/dbt-versions/dbt-cloud-release-notes",
            {
              type: "autogenerated",
              dirName: "docs/dbt-versions/release-notes",
            },
          ],
        },
      ],
    },
    "docs/dbt-support",
    {
      type: "category",
      label: "Frequently asked questions",
      link: {
        type: "generated-index",
        title: "Frequently asked questions",
        description:
          "Our Frequently Asked Questions (FAQs) section is a space where you can find an answer to some questions we get asked a lot (but that we’re happy to answer!). If you have a question or are still stuck on something, just reach out to us by emailing support@getdbt.com or clicking on the chat widget, and we’ll do our best to help out.",
        slug: "/docs/faqs",
      },
      items: [
        {
          type: "autogenerated",
          dirName: "faqs",
        },
      ],
    },
  ],
  reference: [
    {
      type: "category",
      label: "Project configs",
      collapsed: true,
      items: [
        "reference/dbt_project.yml",
        "reference/dbtignore",
        "reference/project-configs/analysis-paths",
        "reference/project-configs/asset-paths",
        "reference/project-configs/clean-targets",
        "reference/project-configs/config-version",
        "reference/project-configs/seed-paths",
        "reference/project-configs/dispatch-config",
        "reference/project-configs/docs-paths",
        "reference/project-configs/log-path",
        "reference/project-configs/macro-paths",
        "reference/project-configs/packages-install-path",
        "reference/project-configs/name",
        "reference/project-configs/on-run-start-on-run-end",
        "reference/project-configs/profile",
        "reference/project-configs/query-comment",
        "reference/project-configs/quoting",
        "reference/project-configs/require-dbt-version",
        "reference/project-configs/snapshot-paths",
        "reference/project-configs/model-paths",
        "reference/project-configs/target-path",
        "reference/project-configs/test-paths",
        "reference/project-configs/version",
      ],
    },
    {
      type: "category",
      label: "Adapter-specific configs",
      items: [
        "reference/resource-configs/postgres-configs",
        "reference/resource-configs/bigquery-configs",
        "reference/resource-configs/redshift-configs",
        "reference/resource-configs/snowflake-configs",
        "reference/resource-configs/singlestore-configs",
        "reference/resource-configs/spark-configs",
        "reference/resource-configs/trino-configs",
        "reference/resource-configs/materialize-configs",
        "reference/resource-configs/firebolt-configs",
        "reference/resource-configs/teradata-configs",
        "reference/resource-configs/clickhouse-configs",
        "reference/resource-configs/mindsdb-configs",
        "reference/resource-configs/mssql-configs",
        "reference/resource-configs/azuresynapse-configs",
        "reference/resource-configs/greenplum-configs",
        "reference/resource-configs/impala-configs",
        "reference/resource-configs/vertica-configs",
        "reference/resource-configs/doris-configs",
        "reference/resource-configs/fal-configs",
        "reference/resource-configs/oracle-configs",
      ],
    },
    {
      type: "category",
      label: "Resource configs and properties",
      items: [
        "reference/configs-and-properties",
        {
          type: "category",
          label: "General properties",
          items: [
            "reference/resource-properties/columns",
            "reference/resource-properties/config",
            "reference/resource-properties/constraints",
            "reference/resource-properties/description",
            "reference/resource-properties/quote",
            "reference/resource-properties/tests",
          ],
        },
        {
          type: "category",
          label: "General configs",
          items: [
            "reference/resource-configs/alias",
            "reference/resource-configs/database",
            "reference/resource-configs/enabled",
            "reference/resource-configs/full_refresh",
            "reference/resource-configs/contract",
            "reference/resource-configs/grants",
            "reference/resource-configs/docs",
            "reference/resource-configs/persist_docs",
            "reference/resource-configs/pre-hook-post-hook",
            "reference/resource-configs/schema",
            "reference/resource-configs/tags",
            "reference/resource-configs/meta",
            "reference/advanced-config-usage",
            "reference/resource-configs/plus-prefix",
          ],
        },
        {
          type: "category",
          label: "For models",
          items: [
            "reference/model-properties",
            "reference/model-configs",
            "reference/resource-configs/materialized",
            "reference/resource-configs/sql_header",
          ],
        },
        {
          type: "category",
          label: "For seeds",
          items: [
            "reference/seed-properties",
            "reference/seed-configs",
            "reference/resource-configs/column_types",
            "reference/resource-configs/quote_columns",
          ],
        },
        {
          type: "category",
          label: "For snapshots",
          items: [
            "reference/snapshot-properties",
            "reference/snapshot-configs",
            "reference/resource-configs/check_cols",
            "reference/resource-configs/strategy",
            "reference/resource-configs/target_database",
            "reference/resource-configs/target_schema",
            "reference/resource-configs/unique_key",
            "reference/resource-configs/updated_at",
            "reference/resource-configs/invalidate_hard_deletes",
          ],
        },
        {
          type: "category",
          label: "For tests",
          items: [
            "reference/test-configs",
            "reference/resource-configs/fail_calc",
            "reference/resource-configs/limit",
            "reference/resource-configs/severity",
            "reference/resource-configs/store_failures",
            "reference/resource-configs/where",
          ],
        },
        {
          type: "category",
          label: "For sources",
          items: [
            "reference/source-properties",
            "reference/source-configs",
            "reference/resource-properties/database",
            "reference/resource-properties/external",
            "reference/resource-properties/freshness",
            "reference/resource-properties/identifier",
            "reference/resource-properties/loader",
            "reference/resource-properties/quoting",
            "reference/resource-properties/schema",
            "reference/resource-properties/overrides",
          ],
        },
        {
          type: "category",
          label: "For analyses",
          items: ["reference/analysis-properties"],
        },
        {
          type: "category",
          label: "For exposures",
          items: ["reference/exposure-properties"],
        },
        {
          type: "category",
          label: "For macros",
          items: [
            "reference/macro-properties",
            "reference/resource-properties/argument-type",
          ],
        },
      ],
    },
    {
      type: "category",
      label: "Commands",
      items: [
        "reference/dbt-commands",
        {
          type: "category",
          label: "Node selection",
          items: [
            "reference/node-selection/syntax",
            "reference/node-selection/graph-operators",
            "reference/node-selection/set-operators",
            "reference/node-selection/exclude",
            "reference/node-selection/methods",
            "reference/node-selection/putting-it-together",
            "reference/node-selection/yaml-selectors",
            "reference/node-selection/test-selection-examples",
            "reference/node-selection/defer",
            "reference/node-selection/state-comparison-caveats",
          ],
        },
        {
          type: "category",
          label: "List of commands",
          items: [
            "reference/commands/build",
            "reference/commands/clean",
            "reference/commands/cmd-docs",
            "reference/commands/compile",
            "reference/commands/debug",
            "reference/commands/deps",
            "reference/commands/init",
            "reference/commands/list",
            "reference/commands/parse",
            "reference/commands/rpc",
            "reference/commands/run",
            "reference/commands/run-operation",
            "reference/commands/seed",
            "reference/commands/snapshot",
            "reference/commands/source",
            "reference/commands/test",
          ],
        },
        "reference/global-cli-flags",
        "reference/global-configs",
        "reference/events-logging",
        "reference/exit-codes",
        "reference/parsing",
      ],
    },
    {
      type: "category",
      label: "Jinja Reference",
      items: [
        {
          type: "category",
          label: "dbt Jinja functions",
          link: {
            type: "generated-index",
            title: "dbt Jinja functions",
            description:
              "In addition to the standard Jinja library, we've added additional functions and variables to the Jinja context that are useful when working with a dbt project.",
            slug: "/reference/dbt-jinja-functions",
          },
          items: [
            {
              type: "autogenerated",
              dirName: "reference/dbt-jinja-functions",
            },
          ],
        },
        "reference/dbt-classes",
      ],
    },
    {
      type: "category",
      label: "Setups (CLI only)",
      items: [
        "reference/profiles.yml",
        "reference/warehouse-setups/bigquery-setup",
        "reference/warehouse-setups/postgres-setup",
        "reference/warehouse-setups/redshift-setup",
        "reference/warehouse-setups/snowflake-setup",
        "reference/warehouse-setups/mssql-setup",
        "reference/warehouse-setups/trino-setup",
        "reference/warehouse-setups/singlestore-setup",
        "reference/warehouse-setups/spark-setup",
        "reference/warehouse-setups/databricks-setup",
        "reference/warehouse-setups/hive-setup",
        "reference/warehouse-setups/exasol-setup",
        "reference/warehouse-setups/oracle-setup",
        "reference/warehouse-setups/azuresynapse-setup",
        "reference/warehouse-setups/dremio-setup",
        "reference/warehouse-setups/clickhouse-setup",
        "reference/warehouse-setups/materialize-setup",
        "reference/warehouse-setups/rockset-setup",
        "reference/warehouse-setups/firebolt-setup",
        "reference/warehouse-setups/teradata-setup",
        "reference/warehouse-setups/athena-setup",
        "reference/warehouse-setups/vertica-setup",
        "reference/warehouse-setups/tidb-setup",
        "reference/warehouse-setups/glue-setup",
        "reference/warehouse-setups/mindsdb-setup",
        "reference/warehouse-setups/greenplum-setup",
        "reference/warehouse-setups/impala-setup",
        "reference/warehouse-setups/layer-setup",
        "reference/warehouse-setups/iomete-setup",
        "reference/warehouse-setups/duckdb-setup",
        "reference/warehouse-setups/sqlite-setup",
        "reference/warehouse-setups/mysql-setup",
        "reference/warehouse-setups/ibmdb2-setup",
        "reference/warehouse-setups/alloydb-setup",
        "reference/warehouse-setups/doris-setup",
        "reference/warehouse-setups/infer-setup",
        "reference/warehouse-setups/databend-setup",
        "reference/warehouse-setups/fal-setup",
        "reference/warehouse-setups/decodable-setup",
      ],
    },
    {
      type: "category",
      label: "dbt Artifacts",
      items: [
        "reference/artifacts/dbt-artifacts",
        "reference/artifacts/manifest-json",
        "reference/artifacts/run-results-json",
        "reference/artifacts/catalog-json",
        "reference/artifacts/sources-json",
        "reference/artifacts/other-artifacts",
      ],
    },
    {
      type: "category",
      label: "Database Permissions",
      items: ["reference/snowflake-permissions"],
    },
  ],
  guides: [
    {
      type: "category",
      label: "Best practices",
      link: {
        type: "generated-index",
        title: "Best practice guides",
        description:
          "Learn how dbt Labs approaches building projects through our current viewpoints on structure, style, and setup.",
        slug: "/guides/best-practices",
      },
      items: [
        {
          type: "category",
          label: "How we structure our dbt projects",
          link: {
            type: "doc",
            id: "guides/best-practices/how-we-structure/1-guide-overview",
          },
          items: [
            "guides/best-practices/how-we-structure/2-staging",
            "guides/best-practices/how-we-structure/3-intermediate",
            "guides/best-practices/how-we-structure/4-marts",
            "guides/best-practices/how-we-structure/5-the-rest-of-the-project",
          ],
        },
        {
          type: "category",
          label: "Materializations best practices",
          link: {
            type: "doc",
            id: "guides/best-practices/materializations/materializations-guide-1-guide-overview",
          },
          items: [
            "guides/best-practices/materializations/materializations-guide-2-available-materializations",
            "guides/best-practices/materializations/materializations-guide-3-configuring-materializations",
            "guides/best-practices/materializations/materializations-guide-4-incremental-models",
            "guides/best-practices/materializations/materializations-guide-5-best-practices",
            "guides/best-practices/materializations/materializations-guide-6-examining-builds",
            "guides/best-practices/materializations/materializations-guide-7-conclusion",
          ],
        },
        {
          type: "category",
          label: "dbt Cloud Environment best practices",
          link: {
            type: "doc",
            id: "guides/best-practices/environment-setup/1-env-guide-overview",
          },
          items: [
            "guides/best-practices/environment-setup/2-one-deployment-environment",
            "guides/best-practices/environment-setup/3-many-deployment-environments",
          ],
        },
        "guides/best-practices/debugging-errors",
        "guides/best-practices/writing-custom-generic-tests",
      ],
    },
    {
      type: "category",
      label: "Orchestration",
      link: {
        type: "generated-index",
        title: "Orchestration guides",
        description:
          "Learn how to orchestrate your data transformations in dbt, using dbt Cloud, a variety of popular tools, or both working together.",
        slug: "/guides/orchestration",
      },
      items: [
        {
          type: "category",
          label: "Airflow and dbt Cloud",
          link: {
            type: "doc",
            id: "guides/orchestration/airflow-and-dbt-cloud/1-airflow-and-dbt-cloud",
          },
          items: [
            "guides/orchestration/airflow-and-dbt-cloud/2-setting-up-airflow-and-dbt-cloud",
            "guides/orchestration/airflow-and-dbt-cloud/3-running-airflow-and-dbt-cloud",
            "guides/orchestration/airflow-and-dbt-cloud/4-airflow-and-dbt-cloud-faqs",
          ],
        },
        {
          type: "category",
          label: "Customizing CI/CD",
          link: {
            type: "doc",
            id: "guides/orchestration/custom-cicd-pipelines/1-cicd-background",
          },
          items: [
            "guides/orchestration/custom-cicd-pipelines/2-lint-on-push",
            "guides/orchestration/custom-cicd-pipelines/3-dbt-cloud-job-on-merge",
            "guides/orchestration/custom-cicd-pipelines/4-dbt-cloud-job-on-pr",
            "guides/orchestration/custom-cicd-pipelines/5-something-to-consider",  
          ],
        },
        {
          type: "category",
          label: "Webhooks with dbt Cloud and SaaS apps",
          link: {
            type: "generated-index",
            title: "Use dbt Cloud's webhooks with other SaaS apps",
            description:
              "Learn how to use webhooks to trigger actions in other tools by using Zapier or a serverless platform.",
            slug: "/guides/orchestration/webhooks",
          },
          items: [
            {
              type: "autogenerated",
              dirName: "guides/orchestration/webhooks",
            },
          ],
        },
        "guides/orchestration/how-to-use-databricks-workflows-to-run-dbt-cloud-jobs",
      ],
    },
    {
      type: "category",
      label: "Migration",
      items: [
        {
          type: "category",
          label: "Versions",
          link: {
            type: "generated-index",
            title: "Version migration guides",
            description:
              "Learn how to upgrade to the latest version of dbt Core.",
            slug: "/guides/migration/versions",
          },
          items: [
            {
              type: "autogenerated",
              dirName: "guides/migration/versions",
            },
          ],
        },
        {
          type: "category",
          label: "Tools",
          link: {
            type: "generated-index",
            title: "Tool migration guides",
            description:
              "Learn how to migrate to dbt from other tools and platforms.",
            slug: "/guides/migration/tools",
          },
          items: [
            {
              type: "category",
              label: "Migrating from stored procedures",
              link: {
                type: "doc",
                id: "guides/migration/tools/migrating-from-stored-procedures/1-migrating-from-stored-procedures",
              },
              items: [
                "guides/migration/tools/migrating-from-stored-procedures/2-inserts",
                "guides/migration/tools/migrating-from-stored-procedures/3-updates",
                "guides/migration/tools/migrating-from-stored-procedures/4-deletes",
                "guides/migration/tools/migrating-from-stored-procedures/5-merges",
                "guides/migration/tools/migrating-from-stored-procedures/6-migrating-from-stored-procedures-conclusion",
              ],
            },
            "guides/migration/tools/migrating-from-spark-to-databricks",
            "guides/migration/tools/refactoring-legacy-sql"
          ],
        },
      ],
    },
    {
      type: "category",
      label: "dbt Ecosystem",
      link: {
        type: "generated-index",
        title: "dbt Ecosystem guides",
        description: "Learn about the dbt ecosystem and how to build with dbt.",
        slug: "/guides/dbt-ecosystem/",
      },
      items: [
        {
          type: "category",
          label: "Adapter development",
          link: {
            type: "doc",
            id: "guides/dbt-ecosystem/adapter-development/1-what-are-adapters",
          },
          items: [
            "guides/dbt-ecosystem/adapter-development/1-what-are-adapters",
            "guides/dbt-ecosystem/adapter-development/2-prerequisites-for-a-new-adapter",
            "guides/dbt-ecosystem/adapter-development/3-building-a-new-adapter",
            "guides/dbt-ecosystem/adapter-development/4-testing-a-new-adapter",
            "guides/dbt-ecosystem/adapter-development/5-documenting-a-new-adapter",
            "guides/dbt-ecosystem/adapter-development/6-promoting-a-new-adapter",
            "guides/dbt-ecosystem/adapter-development/7-verifying-a-new-adapter",
          ],
        },
        {
          type: "category",
          label: "dbt Python Snowpark",
          link: {
            type: "doc",
            id: "guides/dbt-ecosystem/dbt-python-snowpark/1-overview-dbt-python-snowpark",
          },
          items: [
            "guides/dbt-ecosystem/dbt-python-snowpark/2-snowflake-configuration",
            "guides/dbt-ecosystem/dbt-python-snowpark/3-connect-to-data-source",
            "guides/dbt-ecosystem/dbt-python-snowpark/4-configure-dbt",
            "guides/dbt-ecosystem/dbt-python-snowpark/5-development-schema-name",
            "guides/dbt-ecosystem/dbt-python-snowpark/6-foundational-structure",
            "guides/dbt-ecosystem/dbt-python-snowpark/7-folder-structure",
            "guides/dbt-ecosystem/dbt-python-snowpark/8-sources-and-staging",
            "guides/dbt-ecosystem/dbt-python-snowpark/9-sql-transformations",
            "guides/dbt-ecosystem/dbt-python-snowpark/10-python-transformations",
            "guides/dbt-ecosystem/dbt-python-snowpark/11-machine-learning-prep",
            "guides/dbt-ecosystem/dbt-python-snowpark/12-machine-learning-training-prediction",
            "guides/dbt-ecosystem/dbt-python-snowpark/13-testing",
            "guides/dbt-ecosystem/dbt-python-snowpark/14-documentation",
            "guides/dbt-ecosystem/dbt-python-snowpark/15-deployment",
          ],
        },
        {
          type: "category",
          label: "Databricks and dbt",
          link: {
            type: "doc",
            id: "guides/dbt-ecosystem/databricks-guides/how-to-set-up-your-databricks-dbt-project",
          },
          items: [
            "guides/dbt-ecosystem/databricks-guides/how-to-set-up-your-databricks-dbt-project",
            "guides/dbt-ecosystem/databricks-guides/dbt-unity-catalog-best-practices",
<<<<<<< HEAD

=======
            "guides/dbt-ecosystem/databricks-guides/how_to_optimize_dbt_models_on_databricks",
>>>>>>> 3906b1f0
          ],
        },
        "guides/dbt-ecosystem/sl-partner-integration-guide",
      ],
    },
    {
      type: "category",
      label: "Advanced",
      items: ["guides/advanced/creating-new-materializations",
        "guides/advanced/using-jinja",
      ],
    },
    {
      type: "category",
      label: "Legacy",
      items: [
        "guides/legacy/debugging-schema-names",
        "guides/legacy/getting-help",
        "guides/legacy/best-practices",
        "guides/legacy/building-packages",
        "guides/legacy/videos",
      ],
    },
  ],
  community: [
    {
      type: "doc",
      id: "community/join",
    },
    {
      type: "category",
      label: "Contributing",
      link: {
        type: "doc",
        id: "community/contribute",
      },
      items: [
        {
          type: "doc",
          label: "Become a contributor",
          id: "community/contribute",
        },
        "community/contributing/contributing-writing",
        "community/contributing/contributing-coding",
        "community/contributing/contributing-online-community",
        "community/contributing/contributing-realtime-events",
      ],
    },
    {
      type: "link",
      label: "Community Forum",
      href: "/community/forum",
    },
    {
      type: "link",
      label: "Events",
      href: "/community/events",
    },
    {
      type: "category",
      label: "Additional resources",
      items: [
        "community/resources/viewpoint",
        "community/resources/code-of-conduct",
        "community/resources/slack-rules-of-the-road",
        "community/resources/maintaining-a-channel",
        "community/resources/vendor-guidelines",
        "community/resources/forum-guidelines",
        "community/resources/organizing-inclusive-events",
        "community/resources/oss-expectations",
        "community/resources/oss-projects",
        "community/resources/contributor-license-agreements",
        "community/resources/speaking-at-a-meetup",
      ],
    },
  ],
  Glossary: [
    {
      type: "category",
      label: "Analytics Engineering Glossary",
      link: {
        type: "generated-index",
        title: "Analytics Engineering Glossary",
        description:
          "The Analytics Engineering Glossary is a living collection of terms & concepts commonly used in the data industry. You can use and contribute to this resource to educate yourself, your team, and your stakeholders.",
        slug: "/glossary",
      },
      items: [
        {
          type: "autogenerated",
          dirName: "terms",
        },
      ],
    },
  ],
  SQLReference: [
    {
      type: "category",
      label: "SQL Reference",
      link: {
        type: "generated-index",
        title: "SQL Reference",
        description:
          "The SQL Reference is a collection of SQL functions and keywords that you can use during your daily data work.",
        slug: "/sql-reference",
      },
      items: [
        {
          type: "category",
          label: "Statements",
          items: [
            "sql-reference/statements/select",
            "sql-reference/statements/from",
            "sql-reference/statements/case",
            "sql-reference/statements/group-by",
            "sql-reference/statements/distinct",
          ],
        },
        {
          type: "category",
          label: "Aggregate Functions",
          items: [
            "sql-reference/aggregate-functions/avg",
            "sql-reference/aggregate-functions/count",
            "sql-reference/aggregate-functions/max",
            "sql-reference/aggregate-functions/min",
            "sql-reference/aggregate-functions/round",
            "sql-reference/aggregate-functions/sum",
            "sql-reference/aggregate-functions/array-agg",
          ],
        },
        {
          type: "category",
          label: "Clauses",
          items: [
            "sql-reference/clauses/where",
            "sql-reference/clauses/having",
            "sql-reference/clauses/limit",
            "sql-reference/clauses/order-by",
          ],
        },
        {
          type: "category",
          label: "Date Functions",
          items: [
            "sql-reference/date-functions/dateadd",
            "sql-reference/date-functions/datediff",
            "sql-reference/date-functions/datepart",
            "sql-reference/date-functions/datetrunc",
          ],
        },
        {
          type: "category",
          label: "String Functions",
          items: [
            "sql-reference/string-functions/upper",
            "sql-reference/string-functions/lower",
            "sql-reference/string-functions/concat",
            "sql-reference/string-functions/trim",
          ],
        },
        {
          type: "category",
          label: "Window Functions",
          items: [
            "sql-reference/window-functions/rank",
            "sql-reference/window-functions/row-number",
          ],
        },
        {
          type: "category",
          label: "Operators",
          items: [
            "sql-reference/operators/between",
            "sql-reference/operators/in",
            "sql-reference/operators/or",
            "sql-reference/operators/ilike",
            "sql-reference/operators/like",
            "sql-reference/operators/and",
            "sql-reference/operators/not",
            "sql-reference/operators/any-all",
          ],
        },
        {
          type: "category",
          label: "Joins",
          items: [
            "sql-reference/joins/inner-join",
            "sql-reference/joins/outer-join",
            "sql-reference/joins/self-join",
            "sql-reference/joins/cross-join",
            "sql-reference/joins/left-join",
            "sql-reference/joins/right-join",
          ],
        },
        {
          type: "category",
          label: "Data Types",
          items: [
            "sql-reference/data-type/data-types",
            "sql-reference/data-type/strings",
          ],
        },
        {
          type: "category",
          label: "Other",
          items: ["sql-reference/other/cast", "sql-reference/other/comments"],
        },
      ],
    },
  ],
};

module.exports = sidebarSettings;<|MERGE_RESOLUTION|>--- conflicted
+++ resolved
@@ -931,11 +931,8 @@
           items: [
             "guides/dbt-ecosystem/databricks-guides/how-to-set-up-your-databricks-dbt-project",
             "guides/dbt-ecosystem/databricks-guides/dbt-unity-catalog-best-practices",
-<<<<<<< HEAD
+            "guides/dbt-ecosystem/databricks-guides/how_to_optimize_dbt_models_on_databricks",
 
-=======
-            "guides/dbt-ecosystem/databricks-guides/how_to_optimize_dbt_models_on_databricks",
->>>>>>> 3906b1f0
           ],
         },
         "guides/dbt-ecosystem/sl-partner-integration-guide",
