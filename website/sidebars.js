const sidebarSettings = {
  docs: [
    "docs/introduction",
    "docs/supported-data-platforms",
    {
      type: "category",
      label: "Get started with dbt",
      collapsed: true,
      items: [
        "docs/get-started/getting-started/overview",
        {
          type: "category",
          label: "Get started with dbt Cloud",
          collapsed: true,
          items: [
            "docs/get-started/getting-started/set-up-dbt-cloud",
            {
              type: "category",
              label: "Getting set up",
              items: [
                "docs/get-started/getting-started/getting-set-up/setting-up-bigquery",
                "docs/get-started/getting-started/getting-set-up/setting-up-databricks",
                "docs/get-started/getting-started/getting-set-up/setting-up-redshift",
                "docs/get-started/getting-started/getting-set-up/setting-up-snowflake",
              ],
            },
            {
              type: "category",
              label: "Building your first project",

              items: [
                "docs/get-started/getting-started/building-your-first-project/build-your-first-models",
                "docs/get-started/getting-started/building-your-first-project/test-and-document-your-project",
                "docs/get-started/getting-started/building-your-first-project/schedule-a-job",
              ],
            },
            {
              type: "category",
              label: "Learning more",
              items: [
                "docs/get-started/learning-more/using-jinja",
                "docs/get-started/learning-more/refactoring-legacy-sql",
              ],
            },
            "docs/get-started/dbt-cloud-features",
            "docs/get-started/connect-your-database",
            "docs/get-started/develop-in-the-cloud",
            "docs/get-started/dbt-cloud-tips",
          ],
        },
        {
          type: "category",
          label: "Get started with dbt Core",
          collapsed: true,
          items: [
            "docs/get-started/getting-started-dbt-core",
            {
              type: "category",
              label: "Install dbt Core",
              collapsed: true,
              items: [
                "docs/get-started/installation",
                "docs/get-started/homebrew-install",
                "docs/get-started/pip-install",
                "docs/get-started/docker-install",
                "docs/get-started/source-install",
              ],
            },
            "docs/get-started/about-the-cli",
            "docs/get-started/connection-profiles",
          ],
        },
        "docs/get-started/run-your-dbt-projects",
      ],
    },
    {
      type: "category",
      label: "Build dbt projects",
      collapsed: true,
      items: [
        "docs/build/projects",
        {
          type: "category",
          label: "Build your DAG",
          collapsed: true,
          items: [
            "docs/build/sources",
            {
              type: "category",
              label: "Models",
              items: [
                "docs/build/models",
                "docs/build/sql-models",
                "docs/build/python-models",
              ],
            },
            "docs/build/seeds",
            "docs/build/snapshots",
            "docs/build/exposures",
            "docs/build/metrics",
          ],
        },
        {
          type: "category",
          label: "Enhance your models",
          collapsed: true,
          items: [
            "docs/build/tests",
            "docs/build/materializations",
            "docs/build/incremental-models",
          ],
        },
        {
          type: "category",
          label: "Enhance your code",
          collapsed: true,
          items: [
            "docs/build/jinja-macros",
            "docs/build/project-variables",
            "docs/build/environment-variables",
            "docs/build/packages",
            "docs/build/analyses",
          ],
        },
        {
          type: "category",
          label: "Organize your outputs",
          collapsed: true,
          items: [
            "docs/build/custom-schemas",
            "docs/build/custom-databases",
            "docs/build/custom-aliases",
            "docs/build/custom-target-names",
          ],
        },
        {
          type: "category",
          label: "Advanced workflows",
          collapsed: true,
          items: [
            {
              type: "category",
              label: "dbt Cloud APIs",
              items: [
                "docs/dbt-cloud-apis/overview",
                {
                  type: "category",
                  label: "Authentication",
                  items: [
                    "docs/dbt-cloud-apis/user-tokens",
                    "docs/dbt-cloud-apis/service-tokens",
                  ],
                },
                "docs/dbt-cloud-apis/admin-cloud-api",
                {
                  type: "category",
                  label: "Metadata API",
                  items: [
                    "docs/dbt-cloud-apis/metadata-api",
                    "docs/dbt-cloud-apis/metadata-querying",
                    {
                      type: "category",
                      label: "Schema",
                      items: [
                        "docs/dbt-cloud-apis/metadata-schema-model",
                        "docs/dbt-cloud-apis/metadata-schema-models",
                        "docs/dbt-cloud-apis/metadata-schema-modelByEnv",
                        "docs/dbt-cloud-apis/metadata-schema-metric",
                        "docs/dbt-cloud-apis/metadata-schema-metrics",
                        "docs/dbt-cloud-apis/metadata-schema-source",
                        "docs/dbt-cloud-apis/metadata-schema-sources",
                        "docs/dbt-cloud-apis/metadata-schema-seed",
                        "docs/dbt-cloud-apis/metadata-schema-seeds",
                        "docs/dbt-cloud-apis/metadata-schema-snapshots",
                        "docs/dbt-cloud-apis/metadata-schema-test",
                        "docs/dbt-cloud-apis/metadata-schema-tests",
                        "docs/dbt-cloud-apis/metadata-schema-exposure",
                        "docs/dbt-cloud-apis/metadata-schema-exposures",
                      ],
                    },
                  ],
                },
              ],
            },
            "docs/build/hooks-operations",
          ],
        },
        //"docs/building-a-dbt-project/dont-nest-your-curlies",
        //"docs/building-a-dbt-project/archival",
      ],
    },
    {
      type: "category",
      label: "Deploy dbt projects",
      collapsed: true,
      items: [
        "docs/deploy/deployments",
        "docs/deploy/regions-ip-addresses",
        {
          type: "category",
          label: "dbt Cloud deploy options",
          items: [
            "docs/deploy/architecture",
            "docs/deploy/single-tenant",
            "docs/deploy/multi-tenant",
          ],
        },
        {
          type: "category",
          label: "dbt Cloud production jobs",
          items: [
            "docs/deploy/job-triggers",
            "docs/deploy/job-notifications",
            "docs/deploy/source-freshness",
            "docs/deploy/dashboard-status-tiles",
          ],
        },
        "docs/deploy/about-state",
        "docs/deploy/cloud-ci-job",
      ],
    },
    {
      type: "category",
      label: "Collaborate with others",
      items: [
        "docs/collaborate/environments",
        {
          type: "category",
          label: "Git version control",
          items: [
            "docs/collaborate/git-version-control",
            "docs/collaborate/git/version-control-basics",
            "docs/collaborate/git/managed-repository",
            "docs/collaborate/git/pr-template",
            "docs/collaborate/git/merge-conflicts",
            {
              type: "category",
              label: "Supported git providers",
              items: [
                "docs/collaborate/git/connect-github",
                "docs/collaborate/git/connect-gitlab",
                {
                  type: "category",
                  label: "Azure DevOps",
                  items: [
                    "docs/collaborate/git/connect-azure-devops",
                    "docs/collaborate/git/setup-azure",
                    "docs/collaborate/git/authenticate-azure",
                  ],
                },
                "docs/collaborate/git/import-a-project-by-git-url",
              ],
            },
          ],
        },
        {
          type: "category",
          label: "Document your dbt projects",
          items: [
            "docs/collaborate/documentation",
            "docs/collaborate/build-and-view-your-docs",
          ],
        },

        {
          type: "category",
          label: "Manage access",
          items: [
            "docs/collaborate/manage-access/about-access",
            "docs/collaborate/manage-access/seats-and-users",
            {
              type: "category",
              label: "Permissions",
              items: [
                "docs/collaborate/manage-access/self-service-permissions",
                "docs/collaborate/manage-access/enterprise-permissions",
              ],
            },

            {
              type: "category",
              label: "Single sign-on",
              items: [
                "docs/collaborate/manage-access/sso-overview",
                "docs/collaborate/manage-access/set-up-sso-saml-2.0",
                "docs/collaborate/manage-access/set-up-sso-google-workspace",
                "docs/collaborate/manage-access/set-up-sso-azure-active-directory",
              ],
            }, // SSO
            {
              type: "category",
              label: "OAuth with data platforms",
              items: [
                "docs/collaborate/manage-access/set-up-snowflake-oauth",
                "docs/collaborate/manage-access/set-up-bigquery-oauth",
              ],
            }, // oauth
            "docs/collaborate/manage-access/audit-log",
          ],
        }, // Manage access
      ],
    },
    {
      type: "category",
      label: "Use the dbt Semantic Layer",
      collapsed: true,
      items: [
        "docs/use-dbt-semantic-layer/quickstart-semantic-layer",
        "docs/use-dbt-semantic-layer/dbt-semantic-layer",
        "docs/use-dbt-semantic-layer/setup-dbt-semantic-layer",
        "docs/use-dbt-semantic-layer/avail-sl-integrations",
      ],
    },
    {
      type: "category",
      label: "Available dbt versions",
      items: [
        "docs/dbt-versions/core",
        "docs/dbt-versions/upgrade-core-in-cloud",
        "docs/dbt-versions/product-lifecycles",
        {
          type: "category",
          label: "dbt Cloud Release Notes",
          items: [
            "docs/dbt-versions/dbt-cloud-release-notes",
            {
              type: "autogenerated",
              dirName: "docs/dbt-versions/release-notes",
            },
          ],
        },
      ],
    },
    "docs/dbt-support",
    {
      type: "category",
      label: "Frequently asked questions",
      link: {
        type: "generated-index",
        title: "Frequently asked questions",
        description:
          "Our Frequently Asked Questions (FAQs) section is a space where you can find an answer to some questions we get asked a lot (but that we’re happy to answer!). If you have a question or are still stuck on something, just reach out to us by emailing support@getdbt.com or clicking on the chat widget, and we’ll do our best to help out.",
        slug: "/docs/faqs",
      },
      items: [
        {
          type: "autogenerated",
          dirName: "faqs",
        },
      ],
    },
  ],
  "dbt Cloud": [
    {
      type: "category",
      label: "Overview",
      link: { type: "doc", id: "docs/dbt-cloud/cloud-overview" },
      items: [],
    },
    {
      type: "category",
      label: "dbt Cloud IDE",
      items: ["docs/dbt-cloud/cloud-ide/viewing-docs-in-the-ide"],
    },
    {
      type: "category",
      label: "Configuring dbt Cloud",
      items: [
        "docs/dbt-cloud/cloud-configuring-dbt-cloud/cloud-choosing-a-dbt-version",
      ],
    },
    {
      type: "category",
      label: "Using dbt Cloud",
      link: {
        type: "generated-index",
        title: "Using dbt Cloud",
        description: "Learn how you can use dbt Cloud.",
        slug: "/docs/dbt-cloud",
      },
      items: [
        "docs/dbt-cloud/using-dbt-cloud/artifacts",
        "docs/dbt-cloud/using-dbt-cloud/cloud-model-timing-tab",
      ],
    },
  ],
  reference: [
    {
      type: "category",
      label: "Project configs",
      items: [
        "reference/dbt_project.yml",
        "reference/dbtignore",
        "reference/project-configs/analysis-paths",
        "reference/project-configs/asset-paths",
        "reference/project-configs/clean-targets",
        "reference/project-configs/config-version",
        "reference/project-configs/seed-paths",
        "reference/project-configs/dispatch-config",
        "reference/project-configs/docs-paths",
        "reference/project-configs/log-path",
        "reference/project-configs/macro-paths",
        "reference/project-configs/packages-install-path",
        "reference/project-configs/name",
        "reference/project-configs/on-run-start-on-run-end",
        "reference/project-configs/profile",
        "reference/project-configs/query-comment",
        "reference/project-configs/quoting",
        "reference/project-configs/require-dbt-version",
        "reference/project-configs/snapshot-paths",
        "reference/project-configs/model-paths",
        "reference/project-configs/target-path",
        "reference/project-configs/test-paths",
        "reference/project-configs/version",
      ],
    },
    {
      type: "category",
      label: "Adapter-specific configs",
      items: [
        "reference/resource-configs/postgres-configs",
        "reference/resource-configs/bigquery-configs",
        "reference/resource-configs/redshift-configs",
        "reference/resource-configs/snowflake-configs",
        "reference/resource-configs/singlestore-configs",
        "reference/resource-configs/spark-configs",
        "reference/resource-configs/materialize-configs",
        "reference/resource-configs/firebolt-configs",
        "reference/resource-configs/teradata-configs",
        "reference/resource-configs/clickhouse-configs",
        "reference/resource-configs/mindsdb-configs",
        "reference/resource-configs/mssql-configs",
        "reference/resource-configs/azuresynapse-configs",
        "reference/resource-configs/greenplum-configs",
        "reference/resource-configs/impala-configs",
        "reference/resource-configs/doris-configs",
      ],
    },
    {
      type: "category",
      label: "Resource configs and properties",
      items: [
        "reference/configs-and-properties",
        {
          type: "category",
          label: "General properties",
          items: [
            "reference/resource-properties/columns",
            "reference/resource-properties/config",
            "reference/resource-properties/description",
            "reference/resource-properties/quote",
            "reference/resource-properties/tests",
          ],
        },
        {
          type: "category",
          label: "General configs",
          items: [
            "reference/resource-configs/alias",
            "reference/resource-configs/database",
            "reference/resource-configs/enabled",
            "reference/resource-configs/full_refresh",
            "reference/resource-configs/grants",
            "reference/resource-configs/docs",
            "reference/resource-configs/persist_docs",
            "reference/resource-configs/pre-hook-post-hook",
            "reference/resource-configs/schema",
            "reference/resource-configs/tags",
            "reference/resource-configs/meta",
            "reference/advanced-config-usage",
            "reference/resource-configs/plus-prefix",
          ],
        },
        {
          type: "category",
          label: "For models",
          items: [
            "reference/model-properties",
            "reference/model-configs",
            "reference/resource-configs/materialized",
            "reference/resource-configs/sql_header",
          ],
        },
        {
          type: "category",
          label: "For seeds",
          items: [
            "reference/seed-properties",
            "reference/seed-configs",
            "reference/resource-configs/column_types",
            "reference/resource-configs/quote_columns",
          ],
        },
        {
          type: "category",
          label: "For snapshots",
          items: [
            "reference/snapshot-properties",
            "reference/snapshot-configs",
            "reference/resource-configs/check_cols",
            "reference/resource-configs/strategy",
            "reference/resource-configs/target_database",
            "reference/resource-configs/target_schema",
            "reference/resource-configs/unique_key",
            "reference/resource-configs/updated_at",
            "reference/resource-configs/invalidate_hard_deletes",
          ],
        },
        {
          type: "category",
          label: "For tests",
          items: [
            "reference/test-configs",
            "reference/resource-configs/fail_calc",
            "reference/resource-configs/limit",
            "reference/resource-configs/severity",
            "reference/resource-configs/store_failures",
            "reference/resource-configs/where",
          ],
        },
        {
          type: "category",
          label: "For sources",
          items: [
            "reference/source-properties",
            "reference/source-configs",
            "reference/resource-properties/database",
            "reference/resource-properties/external",
            "reference/resource-properties/freshness",
            "reference/resource-properties/identifier",
            "reference/resource-properties/loader",
            "reference/resource-properties/quoting",
            "reference/resource-properties/schema",
            "reference/resource-properties/overrides",
          ],
        },
        {
          type: "category",
          label: "For analyses",
          items: ["reference/analysis-properties"],
        },
        {
          type: "category",
          label: "For exposures",
          items: ["reference/exposure-properties"],
        },
        {
          type: "category",
          label: "For macros",
          items: [
            "reference/macro-properties",
            "reference/resource-properties/argument-type",
          ],
        },
      ],
    },
    {
      type: "category",
      label: "Commands",
      items: [
        "reference/dbt-commands",
        {
          type: "category",
          label: "Node selection",
          items: [
            "reference/node-selection/syntax",
            "reference/node-selection/graph-operators",
            "reference/node-selection/set-operators",
            "reference/node-selection/exclude",
            "reference/node-selection/methods",
            "reference/node-selection/putting-it-together",
            "reference/node-selection/yaml-selectors",
            "reference/node-selection/test-selection-examples",
            "reference/node-selection/defer",
            "reference/node-selection/state-comparison-caveats",
          ],
        },
        {
          type: "category",
          label: "List of commands",
          items: [
            "reference/commands/build",
            "reference/commands/clean",
            "reference/commands/cmd-docs",
            "reference/commands/compile",
            "reference/commands/debug",
            "reference/commands/deps",
            "reference/commands/init",
            "reference/commands/list",
            "reference/commands/parse",
            "reference/commands/rpc",
            "reference/commands/run",
            "reference/commands/run-operation",
            "reference/commands/seed",
            "reference/commands/snapshot",
            "reference/commands/source",
            "reference/commands/test",
          ],
        },
        "reference/global-cli-flags",
        "reference/global-configs",
        "reference/events-logging",
        "reference/exit-codes",
        "reference/parsing",
      ],
    },
    {
      type: "category",
      label: "Jinja Reference",
      items: [
        {
          type: "category",
          label: "dbt Jinja functions",
          link: {
            type: "generated-index",
            title: "dbt Jinja functions",
            description:
              "In addition to the standard Jinja library, we've added additional functions and variables to the Jinja context that are useful when working with a dbt project.",
            slug: "/reference/dbt-jinja-functions",
          },
          items: [
            {
              type: "autogenerated",
              dirName: "reference/dbt-jinja-functions",
            },
          ],
        },
        "reference/dbt-classes",
      ],
    },
    {
      type: "category",
      label: "Setups (CLI only)",
      items: [
        "reference/profiles.yml",
        "reference/warehouse-setups/bigquery-setup",
        "reference/warehouse-setups/postgres-setup",
        "reference/warehouse-setups/redshift-setup",
        "reference/warehouse-setups/snowflake-setup",
        "reference/warehouse-setups/mssql-setup",
        "reference/warehouse-setups/trino-setup",
        "reference/warehouse-setups/singlestore-setup",
        "reference/warehouse-setups/spark-setup",
        "reference/warehouse-setups/databricks-setup",
        "reference/warehouse-setups/hive-setup",
        "reference/warehouse-setups/exasol-setup",
        "reference/warehouse-setups/oracle-setup",
        "reference/warehouse-setups/azuresynapse-setup",
        "reference/warehouse-setups/dremio-setup",
        "reference/warehouse-setups/clickhouse-setup",
        "reference/warehouse-setups/materialize-setup",
        "reference/warehouse-setups/rockset-setup",
        "reference/warehouse-setups/firebolt-setup",
        "reference/warehouse-setups/teradata-setup",
        "reference/warehouse-setups/athena-setup",
        "reference/warehouse-setups/vertica-setup",
        "reference/warehouse-setups/tidb-setup",
        "reference/warehouse-setups/glue-setup",
        "reference/warehouse-setups/mindsdb-setup",
        "reference/warehouse-setups/greenplum-setup",
        "reference/warehouse-setups/impala-setup",
        "reference/warehouse-setups/layer-setup",
        "reference/warehouse-setups/iomete-setup",
        "reference/warehouse-setups/duckdb-setup",
        "reference/warehouse-setups/sqlite-setup",
        "reference/warehouse-setups/mysql-setup",
        "reference/warehouse-setups/ibmdb2-setup",
        "reference/warehouse-setups/alloydb-setup",
<<<<<<< HEAD
        "reference/warehouse-setups/infer-setup",
=======
        "reference/warehouse-setups/doris-setup",
>>>>>>> 1bbd54ac
      ],
    },
    {
      type: "category",
      label: "dbt Artifacts",
      items: [
        "reference/artifacts/dbt-artifacts",
        "reference/artifacts/manifest-json",
        "reference/artifacts/run-results-json",
        "reference/artifacts/catalog-json",
        "reference/artifacts/sources-json",
        "reference/artifacts/other-artifacts",
      ],
    },
    ,
    {
      type: "category",
      label: "Database Permissions",
      items: ["reference/snowflake-permissions"],
    },
  ],
guides: [
    {
      type: "category",
      label: "Best practices",
      link: {
        type: "generated-index",
        title: "Best practice guides",
        description:
          "Learn how dbt Labs approaches building projects through our current viewpoints on structure, style, and setup.",
        slug: "/guides/best-practices",
      },
      items: [
        {
          type: "category",
          label: "How we structure our dbt projects",
          link: {
            type: "doc",
            id: "guides/best-practices/how-we-structure/1-guide-overview",
          },
          items: [
            "guides/best-practices/how-we-structure/2-staging",
            "guides/best-practices/how-we-structure/3-intermediate",
            "guides/best-practices/how-we-structure/4-marts",
            "guides/best-practices/how-we-structure/5-the-rest-of-the-project",
          ],
        },
        "guides/best-practices/debugging-errors",
        "guides/best-practices/writing-custom-generic-tests",
      ],
    },
    {
      type: "category",
      label: "Orchestration",
      link: {
        type: "generated-index",
        title: "Orchestration guides",
        description:
          "Learn how to orchestrate your data transformations in dbt, using dbt Cloud, a variety of popular tools, or both working together.",
        slug: "/guides/orchestration",
      },
      items: [
        {
          type: "category",
          label: "Airflow and dbt Cloud",
          link: {
            type: "doc",
            id: "guides/orchestration/airflow-and-dbt-cloud/1-airflow-and-dbt-cloud",
          },
          items: [
            "guides/orchestration/airflow-and-dbt-cloud/2-setting-up-airflow-and-dbt-cloud",
            "guides/orchestration/airflow-and-dbt-cloud/3-running-airflow-and-dbt-cloud",
            "guides/orchestration/airflow-and-dbt-cloud/4-airflow-and-dbt-cloud-faqs",
          ],
        },
        {
          type: "category",
          label: "Customizing CI/CD",
          link: {
            type: "doc",
            id: "guides/orchestration/custom-cicd-pipelines/1-cicd-background",
          },
          items: [
            "guides/orchestration/custom-cicd-pipelines/2-lint-on-push",
            "guides/orchestration/custom-cicd-pipelines/3-dbt-cloud-job-on-merge",
            "guides/orchestration/custom-cicd-pipelines/4-dbt-cloud-job-on-pr",
            "guides/orchestration/custom-cicd-pipelines/5-something-to-consider",
          ],
        },
      ],
    },
    {
      type: "category",
      label: "Migration",
      items: [
        {
          type: "category",
          label: "Versions",
          link: {
            type: "generated-index",
            title: "Version migration guides",
            description:
              "Learn how to upgrade to the latest version of dbt Core.",
            slug: "/guides/migration/versions",
          },
          items: [
            {
              type: "autogenerated",
              dirName: "guides/migration/versions",
            },
          ],
        },
        {
          type: "category",
          label: "Tools",
          link: {
            type: "generated-index",
            title: "Tool migration guides",
            description:
              "Learn how to migrate to dbt from other tools and platforms.",
            slug: "/guides/migration/tools",
          },
          items: [
            {
              type: "category",
              label: "Migrating from stored procedures",
              link: {
                type: "doc",
                id: "guides/migration/tools/migrating-from-stored-procedures/1-migrating-from-stored-procedures",
              },
              items: [
                "guides/migration/tools/migrating-from-stored-procedures/2-inserts",
                "guides/migration/tools/migrating-from-stored-procedures/3-updates",
                "guides/migration/tools/migrating-from-stored-procedures/4-deletes",
                "guides/migration/tools/migrating-from-stored-procedures/5-merges",
                "guides/migration/tools/migrating-from-stored-procedures/6-migrating-from-stored-procedures-conclusion",
              ],
            },
            "guides/migration/tools/migrating-from-spark-to-databricks",
          ],
        },
      ],
    },
    {
      type: "category",
      label: "dbt Ecosystem",
      link: {
        type: "generated-index",
        title: "dbt Ecosystem guides",
        description:
          "Learn about the dbt ecosystem and how to use build with dbt",
        slug: "/guides/dbt-ecosystem/",
      },
      items: [
        {
          type: "category",
          label: "Adapter development",
          link: {
            type: "doc",
            id: "guides/dbt-ecosystem/adapter-development/1-what-are-adapters",
          },
          items: [
            "guides/dbt-ecosystem/adapter-development/1-what-are-adapters",
            "guides/dbt-ecosystem/adapter-development/2-prerequisites-for-a-new-adapter",
            "guides/dbt-ecosystem/adapter-development/3-building-a-new-adapter",
            "guides/dbt-ecosystem/adapter-development/4-testing-a-new-adapter",
            "guides/dbt-ecosystem/adapter-development/5-documenting-a-new-adapter",
            "guides/dbt-ecosystem/adapter-development/6-promoting-a-new-adapter",
            "guides/dbt-ecosystem/adapter-development/7-verifying-a-new-adapter",
          ],
        }
      ],
    },
    {
      type: "category",
      label: "Advanced",
      items: [
         "guides/advanced/creating-new-materializations",
      ],
    },
    {
      type: "category",
      label: "Legacy",
      items: [
        "guides/legacy/debugging-schema-names",
        "guides/legacy/getting-help",
        "guides/legacy/best-practices",
        "guides/legacy/building-packages",
        "guides/legacy/videos",
      ],
    },
  ],
  community: [
    {
      type: "doc",
      id: "community/join",
    },
    {
      type: "category",
      label: "Contributing",
      link: {
        type: "doc",
        id: "community/contribute",
      },
      items: [
        {
          type: "doc",
          label: "Become a contributor",
          id: "community/contribute",
        },
        "community/contributing/contributing-writing",
        "community/contributing/contributing-coding",
        "community/contributing/contributing-online-community",
        "community/contributing/contributing-realtime-events",
      ],
    },
    {
      type: "link",
      label: "Community Forum",
      href: "/community/forum",
    },
    {
      type: "link",
      label: "Events",
      href: "/community/events",
    },
    {
      type: "category",
      label: "Additional resources",
      items: [
        "community/resources/viewpoint",
        "community/resources/code-of-conduct",
        "community/resources/slack-rules-of-the-road",
        "community/resources/maintaining-a-channel",
        "community/resources/vendor-guidelines",
        "community/resources/forum-guidelines",
        "community/resources/organizing-inclusive-events",
        "community/resources/oss-expectations",
        "community/resources/oss-projects",
        "community/resources/contributor-license-agreements",
        "community/resources/speaking-at-a-meetup",
      ],
    },
  ],
  Glossary: [
    {
      type: "category",
      label: "Analytics Engineering Glossary",
      link: {
        type: "generated-index",
        title: "Analytics Engineering Glossary",
        description:
          "The Analytics Engineering Glossary is a living collection of terms & concepts commonly used in the data industry. You can use and contribute to this resource to educate yourself, your team, and your stakeholders.",
        slug: "/glossary",
      },
      items: [
        {
          type: "autogenerated",
          dirName: "terms",
        },
      ],
    },
  ],
  SQLReference: [
    {
      type: "category",
      label: "SQL Reference",
      link: {
        type: "generated-index",
        title: "SQL Reference",
        description: "The SQL Reference is a collection of SQL syntaxes that you can use and reference during your daily data work.",
        slug: "/sql-reference",
      },
      items: [
        {
          type: "category",
          label: "Aggregate Functions",
          items: [
            "sql-reference/aggregate-functions/avg",
            "sql-reference/aggregate-functions/count",
            "sql-reference/aggregate-functions/max",
            "sql-reference/aggregate-functions/min",
            "sql-reference/aggregate-functions/round",
            "sql-reference/aggregate-functions/sum",
          ],
        },
      ],
    },
  ],
};

module.exports = sidebarSettings;<|MERGE_RESOLUTION|>--- conflicted
+++ resolved
@@ -666,11 +666,8 @@
         "reference/warehouse-setups/mysql-setup",
         "reference/warehouse-setups/ibmdb2-setup",
         "reference/warehouse-setups/alloydb-setup",
-<<<<<<< HEAD
-        "reference/warehouse-setups/infer-setup",
-=======
         "reference/warehouse-setups/doris-setup",
->>>>>>> 1bbd54ac
+        "reference/warehouse-setups/infer-setup"
       ],
     },
     {
