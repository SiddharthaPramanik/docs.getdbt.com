const sidebarSettings = {
  docs: [
    "docs/introduction",
    "docs/supported-data-platforms",
    {
      type: "category",
      label: "Get started with dbt",
      collapsed: true,
      items: [
        "docs/get-started/getting-started/overview",
        {
          type: "category",
          label: "Get started with dbt Cloud",
          collapsed: true,
          items: [
            "docs/get-started/getting-started/set-up-dbt-cloud",
            {
              type: "category",
              label: "Getting set up",
              items: [
                "docs/get-started/getting-started/getting-set-up/setting-up-bigquery",
                "docs/get-started/getting-started/getting-set-up/setting-up-databricks",
                "docs/get-started/getting-started/getting-set-up/setting-up-redshift",
                "docs/get-started/getting-started/getting-set-up/setting-up-snowflake",
              ],
            },
            {
              type: "category",
              label: "Building your first project",

              items: [
                "docs/get-started/getting-started/building-your-first-project/build-your-first-models",
                "docs/get-started/getting-started/building-your-first-project/test-and-document-your-project",
                "docs/get-started/getting-started/building-your-first-project/schedule-a-job",
              ],
            },
            {
              type: "category",
              label: "Learning more",
              items: [
                "docs/get-started/learning-more/using-jinja",
                "docs/get-started/learning-more/refactoring-legacy-sql",
              ],
            },
<<<<<<< HEAD
            "docs/develop/dbt-cloud-features",
            "docs/develop/develop-in-the-cloud",
            "docs/develop/dbt-cloud-tips",
=======
            "docs/get-started/dbt-cloud-features",
>>>>>>> de90d936
          ],
        },
        {
          type: "category",
          label: "Get started with dbt Core",
          collapsed: true,
          items: [
          "docs/get-started/getting-started-dbt-core",
            {
              type: "category",
              label: "Install dbt Core",
              collapsed: true,
              items: [
                "docs/get-started/installation",
                "docs/get-started/homebrew-install",
                "docs/get-started/pip-install",
                "docs/get-started/docker-install",
                "docs/get-started/source-install",
              ],
            },
            "docs/get-started/about-the-cli",
            "docs/get-started/connection-profiles",
          ],
        },
        "docs/get-started/run-your-dbt-projects",
      ],
    },
    {
      type: "category",
      label: "Build dbt projects",
      collapsed: true,
      items: [
        "docs/build/projects",
        {
          type: "category",
          label: "Build your DAG",
          collapsed: true,
          items: [
            "docs/build/sources",
            {
              type: "category",
              label: "Models",
              items: [
                "docs/build/sql-models",
                "docs/building-a-dbt-project/building-models/python-models",
              ],
            },
            "docs/build/seeds",
            "docs/build/snapshots",
            "docs/build/exposures",
            "docs/build/metrics",
          ],
        },
        {
          type: "category",
          label: "Enhance your models",
          collapsed: true,
          items: [
            "docs/build/tests",
            "docs/build/materializations",
            "docs/build/incremental-models",
          ],
        },
        {
          type: "category",
          label: "Enhance your code",
          collapsed: true,
          items: [
            "docs/build/jinja-macros",
            "docs/build/project-variables",
            "docs/build/environment-variables",
            "docs/build/packages",
            "docs/build/analyses",
          ],
        },
        {
          type: "category",
          label: "Organize your outputs",
          collapsed: true,
          items: [
            "docs/build/custom-schemas",
            "docs/build/custom-databases",
            "docs/build/custom-aliases",
            "docs/build/custom-target-names",
          ],
        },
        {
          type: "category",
          label: "Advanced workflows",
          collapsed: true,
          items: [
            {
              type: "category",
              label: "dbt Cloud APIs",
              items: [
                "docs/dbt-cloud-apis/overview",
                {
                  type: "category",
                  label: "Authentication",
                  items: [
                    "docs/dbt-cloud-apis/user-tokens",
                    "docs/dbt-cloud-apis/service-tokens",
                  ],
                },
                "docs/dbt-cloud-apis/admin-cloud-api",
                {
                  type: "category",
                  label: "Metadata API",
                  items: [
                    "docs/dbt-cloud-apis/metadata-api",
                    "docs/dbt-cloud-apis/metadata-querying",
                    {
                      type: "category",
                      label: "Schema",
                      items: [
                        "docs/dbt-cloud-apis/metadata-schema-model",
                        "docs/dbt-cloud-apis/metadata-schema-models",
                        "docs/dbt-cloud-apis/metadata-schema-modelByEnv",
                        "docs/dbt-cloud-apis/metadata-schema-metric",
                        "docs/dbt-cloud-apis/metadata-schema-metrics",
                        "docs/dbt-cloud-apis/metadata-schema-source",
                        "docs/dbt-cloud-apis/metadata-schema-sources",
                        "docs/dbt-cloud-apis/metadata-schema-seed",
                        "docs/dbt-cloud-apis/metadata-schema-seeds",
                        "docs/dbt-cloud-apis/metadata-schema-snapshots",
                        "docs/dbt-cloud-apis/metadata-schema-test",
                        "docs/dbt-cloud-apis/metadata-schema-tests",
                        "docs/dbt-cloud-apis/metadata-schema-exposure",
                        "docs/dbt-cloud-apis/metadata-schema-exposures",
                      ],
                    },
                  ],
                },
              ],
            },
            "docs/build/hooks-operations",
          ],
        },
        //"docs/building-a-dbt-project/dont-nest-your-curlies",
        //"docs/building-a-dbt-project/archival",
      ],
    },
    {
      type: "category",
      label: "Deploy dbt projects",
      collapsed: true,
      items: [
        "docs/deploy/deployments",
        {
          type: "category",
          label: "dbt Cloud deploy options",
          items: [
            "docs/deploy/architecture",
            "docs/deploy/single-tenant",
            "docs/deploy/multi-tenant",
          ],
        },
        {
          type: "category",
          label: "dbt Cloud production jobs",
          items: [
            "docs/deploy/job-triggers",
            "docs/deploy/job-notifications",
            "docs/deploy/source-freshness",
            "docs/deploy/dashboard-status-tiles",
          ],
        },
        "docs/deploy/cloud-ci-job",
      ],
    },
    {
      type: "category",
      label: "Collaborate",
      items: [
        "docs/collaborate/environments",
        {
          type: "category",
          label: "Git version control",
          items: [
            "docs/collaborate/git/version-control-basics",
            "docs/collaborate/git/pr-template",
            "docs/collaborate/git/resolve-merge-conflicts",
            {
              type: "category",
              label: "Supported git providers",
              items: [
                "docs/collaborate/git/connect-github",
                "docs/collaborate/git/connect-gitlab",
                {
                  type: "category",
                  label: "Azure DevOps",
                  items: [
                    "docs/collaborate/git/connect-azure-devops",
                    "docs/collaborate/git/setup-azure",
                    "docs/collaborate/git/authenticate-azure",
                  ],
                },
                "docs/collaborate/git/import-a-project-by-git-url",
              ],
            },
          ],
        },
        {
          type: "category",
          label: "Document your dbt projects",
          items: [
            "docs/collaborate/documentation",
            "docs/collaborate/build-and-view-your-docs",
          ],
        },

        {
          type: "category",
          label: "Manage access",
          items: [
            "docs/collaborate/manage-access/licenses-and-groups",
            "docs/collaborate/manage-access/seats-and-users",
            {
              type: "category",
              label: "Permissions",
              items: [
                "docs/collaborate/manage-access/self-service-permissions",
                "docs/collaborate/manage-access/enterprise-permissions",
              ],
            },

            {
              type: "category",
              label: "Single sign-on",
              items: [
                "docs/collaborate/manage-access/sso-overview",
                "docs/collaborate/manage-access/set-up-sso-saml-2.0",
                "docs/collaborate/manage-access/set-up-sso-google-workspace",
                "docs/collaborate/manage-access/set-up-sso-azure-active-directory",
              ],
            }, // SSO
            {
              type: "category",
              label: "OAuth with data platforms",
              items: [
                "docs/collaborate/manage-access/set-up-snowflake-oauth",
                "docs/collaborate/manage-access/set-up-bigquery-oauth",
              ],
            }, // oauth
            "docs/collaborate/manage-access/audit-log",
          ],
        }, // Manage access
      ],
    },
    {
      type: "category",
      label: "Available dbt versions",
      items: [
        "docs/dbt-versions/core",
        "docs/dbt-versions/upgrade-core-in-cloud",
        {
          type: "category",
          label: "dbt Cloud Release Notes",
          items: [
            "docs/dbt-versions/dbt-cloud-release-notes",
            {
              type: "autogenerated",
              dirName: "docs/dbt-versions/release-notes",
            },
          ],
        },
      ],
    },
    "docs/dbt-support",
    {
      type: "category",
      label: "Frequently asked questions",
      link: {
        type: "generated-index",
        title: "Frequently asked questions",
        description:
          "Our Frequently Asked Questions (FAQs) section is a space where you can find an answer to some questions we get asked a lot (but that we’re happy to answer!). If you have a question or are still stuck on something, just reach out to us by emailing support@getdbt.com or clicking on the chat widget, and we’ll do our best to help out.",
        slug: "/docs/faqs",
      },
      items: [
        {
          type: "autogenerated",
          dirName: "faqs",
        },
      ],
    },
  ],
  "dbt CLI": ["dbt-cli/cli-overview"],
  "dbt Cloud": [
    {
      type: "category",
      label: "Overview",
      link: { type: "doc", id: "docs/dbt-cloud/cloud-overview" },
      items: ["docs/dbt-cloud/cloud-quickstart"],
    },
    {
      type: "category",
      label: "dbt Cloud IDE",
      items: [
        "docs/dbt-cloud/cloud-ide/viewing-docs-in-the-ide",
        "docs/dbt-cloud/cloud-ide/the-ide-git-button",
        "docs/dbt-cloud/cloud-ide/ide-beta",
      ],
    },
    {
      type: "category",
      label: "Configuring dbt Cloud",
      items: [
        "docs/dbt-cloud/cloud-configuring-dbt-cloud/connecting-your-database",
        "docs/dbt-cloud/cloud-configuring-dbt-cloud/cloud-using-a-managed-repository",
        "docs/dbt-cloud/cloud-configuring-dbt-cloud/cloud-choosing-a-dbt-version",
      ],
    },
    {
      type: "category",
      label: "Using dbt Cloud",
      link: {
        type: "generated-index",
        title: "Using dbt Cloud",
        description: "Learn how you can use dbt Cloud.",
        slug: "/docs/dbt-cloud",
      },
      items: [
        "docs/dbt-cloud/using-dbt-cloud/artifacts",
        "docs/dbt-cloud/using-dbt-cloud/cloud-model-timing-tab",
        "docs/dbt-cloud/using-dbt-cloud/cloud-metrics-layer",
      ],
    },
  ],
  reference: [
    {
      type: "category",
      label: "Project configs",
      items: [
        "reference/dbt_project.yml",
        "reference/project-configs/analysis-paths",
        "reference/project-configs/asset-paths",
        "reference/project-configs/clean-targets",
        "reference/project-configs/config-version",
        "reference/project-configs/seed-paths",
        "reference/project-configs/dispatch-config",
        "reference/project-configs/docs-paths",
        "reference/project-configs/log-path",
        "reference/project-configs/macro-paths",
        "reference/project-configs/packages-install-path",
        "reference/project-configs/name",
        "reference/project-configs/on-run-start-on-run-end",
        "reference/project-configs/profile",
        "reference/project-configs/query-comment",
        "reference/project-configs/quoting",
        "reference/project-configs/require-dbt-version",
        "reference/project-configs/snapshot-paths",
        "reference/project-configs/model-paths",
        "reference/project-configs/target-path",
        "reference/project-configs/test-paths",
        "reference/project-configs/version",
      ],
    },
    {
      type: "category",
      label: "Adapter-specific configs",
      items: [
        "reference/resource-configs/postgres-configs",
        "reference/resource-configs/bigquery-configs",
        "reference/resource-configs/redshift-configs",
        "reference/resource-configs/snowflake-configs",
        "reference/resource-configs/singlestore-configs",
        "reference/resource-configs/spark-configs",
        "reference/resource-configs/materialize-configs",
        "reference/resource-configs/firebolt-configs",
        "reference/resource-configs/teradata-configs",
        "reference/resource-configs/clickhouse-configs",
        "reference/resource-configs/mindsdb-configs",
        "reference/resource-configs/mssql-configs",
        "reference/resource-configs/azuresynapse-configs",
        "reference/resource-configs/greenplum-configs",
        "reference/resource-configs/impala-configs",
      ],
    },
    {
      type: "category",
      label: "Resource configs and properties",
      items: [
        "reference/configs-and-properties",
        {
          type: "category",
          label: "General properties",
          items: [
            "reference/resource-properties/columns",
            "reference/resource-properties/config",
            "reference/resource-properties/description",
            "reference/resource-properties/quote",
            "reference/resource-properties/tests",
          ],
        },
        {
          type: "category",
          label: "General configs",
          items: [
            "reference/resource-configs/alias",
            "reference/resource-configs/database",
            "reference/resource-configs/enabled",
            "reference/resource-configs/full_refresh",
            "reference/resource-configs/grants",
            "reference/resource-configs/docs",
            "reference/resource-configs/persist_docs",
            "reference/resource-configs/pre-hook-post-hook",
            "reference/resource-configs/schema",
            "reference/resource-configs/tags",
            "reference/resource-configs/meta",
            "reference/advanced-config-usage",
            "reference/resource-configs/plus-prefix",
          ],
        },
        {
          type: "category",
          label: "For models",
          items: [
            "reference/model-properties",
            "reference/model-configs",
            "reference/resource-configs/materialized",
            "reference/resource-configs/sql_header",
          ],
        },
        {
          type: "category",
          label: "For seeds",
          items: [
            "reference/seed-properties",
            "reference/seed-configs",
            "reference/resource-configs/column_types",
            "reference/resource-configs/quote_columns",
          ],
        },
        {
          type: "category",
          label: "For snapshots",
          items: [
            "reference/snapshot-properties",
            "reference/snapshot-configs",
            "reference/resource-configs/check_cols",
            "reference/resource-configs/strategy",
            "reference/resource-configs/target_database",
            "reference/resource-configs/target_schema",
            "reference/resource-configs/unique_key",
            "reference/resource-configs/updated_at",
            "reference/resource-configs/invalidate_hard_deletes",
          ],
        },
        {
          type: "category",
          label: "For tests",
          items: [
            "reference/test-configs",
            "reference/resource-configs/fail_calc",
            "reference/resource-configs/limit",
            "reference/resource-configs/severity",
            "reference/resource-configs/store_failures",
            "reference/resource-configs/where",
          ],
        },
        {
          type: "category",
          label: "For sources",
          items: [
            "reference/source-properties",
            "reference/source-configs",
            "reference/resource-properties/database",
            "reference/resource-properties/external",
            "reference/resource-properties/freshness",
            "reference/resource-properties/identifier",
            "reference/resource-properties/loader",
            "reference/resource-properties/quoting",
            "reference/resource-properties/schema",
            "reference/resource-properties/overrides",
          ],
        },
        {
          type: "category",
          label: "For analyses",
          items: ["reference/analysis-properties"],
        },
        {
          type: "category",
          label: "For exposures",
          items: ["reference/exposure-properties"],
        },
        {
          type: "category",
          label: "For macros",
          items: [
            "reference/macro-properties",
            "reference/resource-properties/argument-type",
          ],
        },
      ],
    },
    {
      type: "category",
      label: "Commands",
      items: [
        "reference/dbt-commands",
        {
          type: "category",
          label: "Node selection",
          items: [
            "reference/node-selection/syntax",
            "reference/node-selection/graph-operators",
            "reference/node-selection/set-operators",
            "reference/node-selection/exclude",
            "reference/node-selection/methods",
            "reference/node-selection/putting-it-together",
            "reference/node-selection/yaml-selectors",
            "reference/node-selection/test-selection-examples",
            "reference/node-selection/defer",
            "reference/node-selection/state-comparison-caveats",
          ],
        },
        {
          type: "category",
          label: "List of commands",
          items: [
            "reference/commands/build",
            "reference/commands/clean",
            "reference/commands/cmd-docs",
            "reference/commands/compile",
            "reference/commands/debug",
            "reference/commands/deps",
            "reference/commands/init",
            "reference/commands/list",
            "reference/commands/parse",
            "reference/commands/rpc",
            "reference/commands/run",
            "reference/commands/run-operation",
            "reference/commands/seed",
            "reference/commands/snapshot",
            "reference/commands/source",
            "reference/commands/test",
          ],
        },
        "reference/global-cli-flags",
        "reference/global-configs",
        "reference/events-logging",
        "reference/exit-codes",
        "reference/parsing",
      ],
    },
    {
      type: "category",
      label: "Jinja Reference",
      items: [
        {
          type: "category",
          label: "dbt Jinja functions",
          link: {
            type: "generated-index",
            title: "dbt Jinja functions",
            description:
              "In addition to the standard Jinja library, we've added additional functions and variables to the Jinja context that are useful when working with a dbt project.",
            slug: "/reference/dbt-jinja-functions",
          },
          items: [
            {
              type: "autogenerated",
              dirName: "reference/dbt-jinja-functions",
            },
          ],
        },
        "reference/dbt-classes",
      ],
    },
    {
      type: "category",
      label: "Setups (CLI only)",
      items: [
        "reference/profiles.yml",
        "reference/warehouse-setups/bigquery-setup",
        "reference/warehouse-setups/postgres-setup",
        "reference/warehouse-setups/redshift-setup",
        "reference/warehouse-setups/snowflake-setup",
        "reference/warehouse-setups/mssql-setup",
        "reference/warehouse-setups/trino-setup",
        "reference/warehouse-setups/singlestore-setup",
        "reference/warehouse-setups/spark-setup",
        "reference/warehouse-setups/databricks-setup",
        "reference/warehouse-setups/hive-setup",
        "reference/warehouse-setups/exasol-setup",
        "reference/warehouse-setups/oracle-setup",
        "reference/warehouse-setups/azuresynapse-setup",
        "reference/warehouse-setups/dremio-setup",
        "reference/warehouse-setups/clickhouse-setup",
        "reference/warehouse-setups/materialize-setup",
        "reference/warehouse-setups/rockset-setup",
        "reference/warehouse-setups/firebolt-setup",
        "reference/warehouse-setups/teradata-setup",
        "reference/warehouse-setups/athena-setup",
        "reference/warehouse-setups/vertica-setup",
        "reference/warehouse-setups/tidb-setup",
        "reference/warehouse-setups/glue-setup",
        "reference/warehouse-setups/mindsdb-setup",
        "reference/warehouse-setups/greenplum-setup",
        "reference/warehouse-setups/impala-setup",
        "reference/warehouse-setups/layer-setup",
        "reference/warehouse-setups/iomete-setup",
        "reference/warehouse-setups/duckdb-setup",
        "reference/warehouse-setups/sqlite-setup",
        "reference/warehouse-setups/mysql-setup",
        "reference/warehouse-setups/ibmdb2-setup",
        "reference/warehouse-setups/alloydb-setup",
      ],
    },
    {
      type: "category",
      label: "dbt Artifacts",
      items: [
        "reference/artifacts/dbt-artifacts",
        "reference/artifacts/manifest-json",
        "reference/artifacts/run-results-json",
        "reference/artifacts/catalog-json",
        "reference/artifacts/sources-json",
        "reference/artifacts/other-artifacts",
      ],
    },
    ,
    {
      type: "category",
      label: "Database Permissions",
      items: ["reference/snowflake-permissions"],
    },
  ],
  guides: [
    {
      type: "category",
      label: "Best practices",
      link: {
        type: "generated-index",
        title: "Best practice guides",
        description:
          "Learn how dbt Labs approaches building projects through our current viewpoints on structure, style, and setup.",
        slug: "/guides/best-practices",
      },
      items: [
        {
          type: "category",
          label: "How we structure our dbt projects",
          link: {
            type: "doc",
            id: "guides/best-practices/how-we-structure/1-guide-overview",
          },
          items: [
            "guides/best-practices/how-we-structure/2-staging",
            "guides/best-practices/how-we-structure/3-intermediate",
            "guides/best-practices/how-we-structure/4-marts",
            "guides/best-practices/how-we-structure/5-the-rest-of-the-project",
          ],
        },
      ],
    },
    {
      type: "category",
      label: "Orchestration",
      link: {
        type: "generated-index",
        title: "Orchestration guides",
        description:
          "Learn how to orchestrate your data transformations in dbt, using dbt Cloud, a variety of popular tools, or both working together.",
        slug: "/guides/orchestration",
      },
      items: [
        {
          type: "category",
          label: "Airflow and dbt Cloud",
          link: {
            type: "doc",
            id: "guides/orchestration/airflow-and-dbt-cloud/1-airflow-and-dbt-cloud",
          },
          items: [
            "guides/orchestration/airflow-and-dbt-cloud/2-setting-up-airflow-and-dbt-cloud",
            "guides/orchestration/airflow-and-dbt-cloud/3-running-airflow-and-dbt-cloud",
            "guides/orchestration/airflow-and-dbt-cloud/4-airflow-and-dbt-cloud-faqs",
          ],
        },
        {
          type: "category",
          label: "Customizing CI/CD",
          link: {
            type: "doc",
            id: "guides/orchestration/custom-cicd-pipelines/1-cicd-background",
          },
          items: [
            "guides/orchestration/custom-cicd-pipelines/2-lint-on-push",
            "guides/orchestration/custom-cicd-pipelines/3-dbt-cloud-job-on-merge",
            "guides/orchestration/custom-cicd-pipelines/4-something-to-consider",
          ],
        },
      ],
    },
    {
      type: "category",
      label: "Migration",
      items: [
        {
          type: "category",
          label: "Versions",
          link: {
            type: "generated-index",
            title: "Version migration guides",
            description:
              "Learn how to upgrade to the latest version of dbt Core.",
            slug: "/guides/migration/versions",
          },
          items: [
            {
              type: "autogenerated",
              dirName: "guides/migration/versions",
            },
          ],
        },
        {
          type: "category",
          label: "Tools",
          link: {
            type: "generated-index",
            title: "Tool migration guides",
            description:
              "Learn how to migrate to dbt from other tools and platforms.",
            slug: "/guides/migration/tools",
          },
          items: [
            {
              type: "category",
              label: "Migrating from stored procedures",
              link: {
                type: "doc",
                id: "guides/migration/tools/migrating-from-stored-procedures/1-migrating-from-stored-procedures",
              },
              items: [
                "guides/migration/tools/migrating-from-stored-procedures/2-inserts",
                "guides/migration/tools/migrating-from-stored-procedures/3-updates",
                "guides/migration/tools/migrating-from-stored-procedures/4-deletes",
                "guides/migration/tools/migrating-from-stored-procedures/5-merges",
                "guides/migration/tools/migrating-from-stored-procedures/6-migrating-from-stored-procedures-conclusion",
              ],
            },
          ],
        },
        {
          type: "category",
          label: "Advanced",
          items: [
            {
              type: "category",
              label: "Adapter development",
              items: [
                "guides/advanced/adapter-development/1-what-are-adapters",
                "guides/advanced/adapter-development/2-prerequisites-for-a-new-adapter",
                "guides/advanced/adapter-development/3-building-a-new-adapter",
                "guides/advanced/adapter-development/4-testing-a-new-adapter",
                "guides/advanced/adapter-development/5-documenting-a-new-adapter",
                "guides/advanced/adapter-development/6-promoting-a-new-adapter",
                "guides/advanced/adapter-development/7-verifying-a-new-adapter",
              ],
            },
          ],
        },
      ],
    },
    {
      type: "category",
      label: "Legacy",
      items: [
        "guides/legacy/debugging-errors",
        "guides/legacy/debugging-schema-names",
        "guides/legacy/getting-help",
        "guides/legacy/best-practices",
        "guides/legacy/writing-custom-generic-tests",
        "guides/legacy/building-packages",
        "guides/legacy/creating-new-materializations",
        "guides/legacy/understanding-state",
        "guides/legacy/videos",
      ],
    },
  ],
  community: [
    {
      type: "doc",
      id: "community/join",
    },
    {
      type: "category",
      label: "Contributing",
      link: {
        type: "doc",
        id: "community/contribute",
      },
      items: [
        {
          type: "doc",
          label: "Become a contributor",
          id: "community/contribute",
        },
        "community/contributing/contributing-writing",
        "community/contributing/contributing-coding",
        "community/contributing/contributing-online-community",
        "community/contributing/contributing-realtime-events",
      ],
    },
    {
      type: "link",
      label: "Community Forum",
      href: "/community/forum",
    },
    {
      type: "link",
      label: "Events",
      href: "/community/events",
    },
    {
      type: "category",
      label: "Additional resources",
      items: [
        "community/resources/viewpoint",
        "community/resources/code-of-conduct",
        "community/resources/slack-rules-of-the-road",
        "community/resources/maintaining-a-channel",
        "community/resources/vendor-guidelines",
        "community/resources/forum-guidelines",
        "community/resources/organizing-inclusive-events",
        "community/resources/oss-expectations",
        "community/resources/oss-projects",
        "community/resources/contributor-license-agreements",
        "community/resources/speaking-at-a-meetup",
      ],
    },
  ],
  Glossary: [
    {
      type: "category",
      label: "Analytics Engineering Glossary",
      link: {
        type: "generated-index",
        title: "Analytics Engineering Glossary",
        description:
          "The Analytics Engineering Glossary is a living collection of terms & concepts commonly used in the data industry. You can use and contribute to this resource to educate yourself, your team, and your stakeholders.",
        slug: "/glossary",
      },
      items: [
        {
          type: "autogenerated",
          dirName: "terms",
        },
      ],
    },
  ],
};

module.exports = sidebarSettings;<|MERGE_RESOLUTION|>--- conflicted
+++ resolved
@@ -42,13 +42,9 @@
                 "docs/get-started/learning-more/refactoring-legacy-sql",
               ],
             },
-<<<<<<< HEAD
-            "docs/develop/dbt-cloud-features",
-            "docs/develop/develop-in-the-cloud",
-            "docs/develop/dbt-cloud-tips",
-=======
             "docs/get-started/dbt-cloud-features",
->>>>>>> de90d936
+            "docs/get-started/develop-in-the-cloud",
+            "docs/get-started/dbt-cloud-tips",
           ],
         },
         {
