const sidebarSettings = {
  docs: [
    "docs/introduction",
    "docs/supported-data-platforms",
    {
      type: "category",
      label: "Get started with dbt",
      collapsed: true,
      items: [
        "docs/get-started/getting-started/overview",
        {
          type: "category",
          label: "Get started with dbt Cloud",
          collapsed: true,
          items: [
            "docs/get-started/getting-started/set-up-dbt-cloud",
            {
              type: "category",
              label: "Getting set up",
              items: [
                "docs/get-started/getting-started/getting-set-up/setting-up-bigquery",
                "docs/get-started/getting-started/getting-set-up/setting-up-databricks",
                "docs/get-started/getting-started/getting-set-up/setting-up-redshift",
                "docs/get-started/getting-started/getting-set-up/setting-up-snowflake",
              ],
            },
            {
              type: "category",
              label: "Building your first project",

              items: [
                "docs/get-started/getting-started/building-your-first-project/build-your-first-models",
                "docs/get-started/getting-started/building-your-first-project/test-and-document-your-project",
                "docs/get-started/getting-started/building-your-first-project/schedule-a-job",
              ],
            },
            {
              type: "category",
              label: "Learning more",
              items: [
                "docs/get-started/learning-more/using-jinja",
                "docs/get-started/learning-more/refactoring-legacy-sql",
              ],
            },
            "docs/get-started/dbt-cloud-features",
            "docs/get-started/connect-your-database",
            "docs/get-started/develop-in-the-cloud",
            "docs/get-started/dbt-cloud-tips",
          ],
        },
        {
          type: "category",
          label: "Get started with dbt Core",
          collapsed: true,
          items: [
            "docs/get-started/getting-started-dbt-core",
            {
              type: "category",
              label: "Install dbt Core",
              collapsed: true,
              items: [
                "docs/get-started/installation",
                "docs/get-started/homebrew-install",
                "docs/get-started/pip-install",
                "docs/get-started/docker-install",
                "docs/get-started/source-install",
              ],
            },
            "docs/get-started/about-the-cli",
            "docs/get-started/connection-profiles",
          ],
        },
        "docs/get-started/run-your-dbt-projects",
      ],
    },
    {
      type: "category",
      label: "Build dbt projects",
      collapsed: true,
      items: [
<<<<<<< HEAD
        "docs/dbt-cloud/using-dbt-cloud/cloud-upgrade-instructions",
        "docs/dbt-cloud/using-dbt-cloud/cloud-enabling-continuous-integration",
        "docs/dbt-cloud/using-dbt-cloud/cloud-generating-documentation",
        "docs/dbt-cloud/using-dbt-cloud/cloud-snapshotting-source-freshness",
        "docs/dbt-cloud/using-dbt-cloud/artifacts",
        "docs/dbt-cloud/using-dbt-cloud/cloud-using-a-custom-cron-schedule",
        "docs/dbt-cloud/using-dbt-cloud/cloud-setting-a-custom-target-name",
        "docs/dbt-cloud/using-dbt-cloud/cloud-environment-variables",
        "docs/dbt-cloud/using-dbt-cloud/cloud-notifications",
        "docs/dbt-cloud/using-dbt-cloud/cloud-dashboard-status-tiles",
        "docs/dbt-cloud/using-dbt-cloud/cloud-model-timing-tab",
        "docs/dbt-cloud/using-dbt-cloud/cloud-metrics-layer",
=======
        "docs/build/projects",
        {
          type: "category",
          label: "Build your DAG",
          collapsed: true,
          items: [
            "docs/build/sources",
            {
              type: "category",
              label: "Models",
              items: [
                "docs/build/models",
                "docs/build/sql-models",
                "docs/build/python-models",
              ],
            },
            "docs/build/seeds",
            "docs/build/snapshots",
            "docs/build/exposures",
            "docs/build/metrics",
          ],
        },
        {
          type: "category",
          label: "Enhance your models",
          collapsed: true,
          items: [
            "docs/build/tests",
            "docs/build/materializations",
            "docs/build/incremental-models",
          ],
        },
        {
          type: "category",
          label: "Enhance your code",
          collapsed: true,
          items: [
            "docs/build/jinja-macros",
            "docs/build/project-variables",
            "docs/build/environment-variables",
            "docs/build/packages",
            "docs/build/analyses",
          ],
        },
        {
          type: "category",
          label: "Organize your outputs",
          collapsed: true,
          items: [
            "docs/build/custom-schemas",
            "docs/build/custom-databases",
            "docs/build/custom-aliases",
            "docs/build/custom-target-names",
          ],
        },
        {
          type: "category",
          label: "Advanced workflows",
          collapsed: true,
          items: [
            {
              type: "category",
              label: "dbt Cloud APIs",
              items: [
                "docs/dbt-cloud-apis/overview",
                {
                  type: "category",
                  label: "Authentication",
                  items: [
                    "docs/dbt-cloud-apis/user-tokens",
                    "docs/dbt-cloud-apis/service-tokens",
                  ],
                },
                "docs/dbt-cloud-apis/admin-cloud-api",
                {
                  type: "category",
                  label: "Metadata API",
                  items: [
                    "docs/dbt-cloud-apis/metadata-api",
                    "docs/dbt-cloud-apis/metadata-querying",
                    {
                      type: "category",
                      label: "Schema",
                      items: [
                        "docs/dbt-cloud-apis/metadata-schema-model",
                        "docs/dbt-cloud-apis/metadata-schema-models",
                        "docs/dbt-cloud-apis/metadata-schema-modelByEnv",
                        "docs/dbt-cloud-apis/metadata-schema-metric",
                        "docs/dbt-cloud-apis/metadata-schema-metrics",
                        "docs/dbt-cloud-apis/metadata-schema-source",
                        "docs/dbt-cloud-apis/metadata-schema-sources",
                        "docs/dbt-cloud-apis/metadata-schema-seed",
                        "docs/dbt-cloud-apis/metadata-schema-seeds",
                        "docs/dbt-cloud-apis/metadata-schema-snapshots",
                        "docs/dbt-cloud-apis/metadata-schema-test",
                        "docs/dbt-cloud-apis/metadata-schema-tests",
                        "docs/dbt-cloud-apis/metadata-schema-exposure",
                        "docs/dbt-cloud-apis/metadata-schema-exposures",
                      ],
                    },
                  ],
                },
              ],
            },
            "docs/build/hooks-operations",
          ],
        },
        //"docs/building-a-dbt-project/dont-nest-your-curlies",
        //"docs/building-a-dbt-project/archival",
>>>>>>> 94f1e771
      ],
    },
    {
      type: "category",
      label: "Deploy dbt projects",
      collapsed: true,
      items: [
        "docs/deploy/deployments",
        "docs/deploy/regions-ip-addresses",
        {
          type: "category",
          label: "dbt Cloud deploy options",
          items: [
            "docs/deploy/architecture",
            "docs/deploy/single-tenant",
            "docs/deploy/multi-tenant",
          ],
        },
        {
          type: "category",
          label: "dbt Cloud production jobs",
          items: [
            "docs/deploy/artifacts",
            "docs/deploy/webhooks",
            "docs/deploy/job-triggers",
            "docs/deploy/job-notifications",
            "docs/deploy/source-freshness",
            "docs/deploy/dashboard-status-tiles",
          ],
        },
        "docs/deploy/about-state",
        "docs/deploy/cloud-ci-job",
      ],
    },
    {
      type: "category",
      label: "Collaborate with others",
      items: [{
          type: "category",
          label: "Environments",
          items: [
            "docs/collaborate/environments/environments-in-dbt",
            "docs/collaborate/environments/dbt-cloud-environments",
            "docs/collaborate/environments/dbt-core-environments",
          ],
        },
        {
          type: "category",
          label: "Git version control",
          items: [
            "docs/collaborate/git-version-control",
            "docs/collaborate/git/version-control-basics",
            "docs/collaborate/git/managed-repository",
            "docs/collaborate/git/pr-template",
            "docs/collaborate/git/merge-conflicts",
            {
              type: "category",
              label: "Supported git providers",
              items: [
                "docs/collaborate/git/connect-github",
                "docs/collaborate/git/connect-gitlab",
                {
                  type: "category",
                  label: "Azure DevOps",
                  items: [
                    "docs/collaborate/git/connect-azure-devops",
                    "docs/collaborate/git/setup-azure",
                    "docs/collaborate/git/authenticate-azure",
                  ],
                },
                "docs/collaborate/git/import-a-project-by-git-url",
              ],
            },
          ],
        },
        {
          type: "category",
          label: "Document your dbt projects",
          items: [
            "docs/collaborate/documentation",
            "docs/collaborate/build-and-view-your-docs",
          ],
        },

        {
          type: "category",
          label: "Manage access",
          items: [
            "docs/collaborate/manage-access/about-access",
            "docs/collaborate/manage-access/seats-and-users",
            {
              type: "category",
              label: "Permissions",
              items: [
                "docs/collaborate/manage-access/self-service-permissions",
                "docs/collaborate/manage-access/enterprise-permissions",
              ],
            },

            {
              type: "category",
              label: "Single sign-on",
              items: [
                "docs/collaborate/manage-access/sso-overview",
                "docs/collaborate/manage-access/set-up-sso-saml-2.0",
                "docs/collaborate/manage-access/set-up-sso-google-workspace",
                "docs/collaborate/manage-access/set-up-sso-azure-active-directory",
              ],
            }, // SSO
            {
              type: "category",
              label: "OAuth with data platforms",
              items: [
                "docs/collaborate/manage-access/set-up-snowflake-oauth",
                "docs/collaborate/manage-access/set-up-bigquery-oauth",
              ],
            }, // oauth
            "docs/collaborate/manage-access/audit-log",
          ],
        }, // Manage access
      ],
    },
    {
      type: "category",
      label: "Use the dbt Semantic Layer",
      collapsed: true,
      items: [
        "docs/use-dbt-semantic-layer/quickstart-semantic-layer",
        "docs/use-dbt-semantic-layer/dbt-semantic-layer",
        "docs/use-dbt-semantic-layer/setup-dbt-semantic-layer",
        "docs/use-dbt-semantic-layer/avail-sl-integrations",
      ],
    },
    {
      type: "category",
      label: "Available dbt versions",
      items: [
        "docs/dbt-versions/core",
        "docs/dbt-versions/upgrade-core-in-cloud",
        "docs/dbt-versions/product-lifecycles",
        {
          type: "category",
          label: "dbt Cloud Release Notes",
          items: [
            "docs/dbt-versions/dbt-cloud-release-notes",
            {
              type: "autogenerated",
              dirName: "docs/dbt-versions/release-notes",
            },
          ],
        },
      ],
    },
    "docs/dbt-support",
    {
      type: "category",
      label: "Frequently asked questions",
      link: {
        type: "generated-index",
        title: "Frequently asked questions",
        description:
          "Our Frequently Asked Questions (FAQs) section is a space where you can find an answer to some questions we get asked a lot (but that we’re happy to answer!). If you have a question or are still stuck on something, just reach out to us by emailing support@getdbt.com or clicking on the chat widget, and we’ll do our best to help out.",
        slug: "/docs/faqs",
      },
      items: [
        {
          type: "autogenerated",
          dirName: "faqs",
        },
      ],
    },
  ],
  reference: [
    {
      type: "category",
      label: "Project configs",
      items: [
        "reference/dbt_project.yml",
        "reference/dbtignore",
        "reference/project-configs/analysis-paths",
        "reference/project-configs/asset-paths",
        "reference/project-configs/clean-targets",
        "reference/project-configs/config-version",
        "reference/project-configs/seed-paths",
        "reference/project-configs/dispatch-config",
        "reference/project-configs/docs-paths",
        "reference/project-configs/log-path",
        "reference/project-configs/macro-paths",
        "reference/project-configs/packages-install-path",
        "reference/project-configs/name",
        "reference/project-configs/on-run-start-on-run-end",
        "reference/project-configs/profile",
        "reference/project-configs/query-comment",
        "reference/project-configs/quoting",
        "reference/project-configs/require-dbt-version",
        "reference/project-configs/snapshot-paths",
        "reference/project-configs/model-paths",
        "reference/project-configs/target-path",
        "reference/project-configs/test-paths",
        "reference/project-configs/version",
      ],
    },
    {
      type: "category",
      label: "Adapter-specific configs",
      items: [
        "reference/resource-configs/postgres-configs",
        "reference/resource-configs/bigquery-configs",
        "reference/resource-configs/redshift-configs",
        "reference/resource-configs/snowflake-configs",
        "reference/resource-configs/singlestore-configs",
        "reference/resource-configs/spark-configs",
        "reference/resource-configs/materialize-configs",
        "reference/resource-configs/firebolt-configs",
        "reference/resource-configs/teradata-configs",
        "reference/resource-configs/clickhouse-configs",
        "reference/resource-configs/mindsdb-configs",
        "reference/resource-configs/mssql-configs",
        "reference/resource-configs/azuresynapse-configs",
        "reference/resource-configs/greenplum-configs",
        "reference/resource-configs/impala-configs",
        "reference/resource-configs/vertica-configs",
        "reference/resource-configs/doris-configs",
        "reference/resource-configs/fal-configs",
      ],
    },
    {
      type: "category",
      label: "Resource configs and properties",
      items: [
        "reference/configs-and-properties",
        {
          type: "category",
          label: "General properties",
          items: [
            "reference/resource-properties/columns",
            "reference/resource-properties/config",
            "reference/resource-properties/description",
            "reference/resource-properties/quote",
            "reference/resource-properties/tests",
          ],
        },
        {
          type: "category",
          label: "General configs",
          items: [
            "reference/resource-configs/alias",
            "reference/resource-configs/database",
            "reference/resource-configs/enabled",
            "reference/resource-configs/full_refresh",
            "reference/resource-configs/grants",
            "reference/resource-configs/docs",
            "reference/resource-configs/persist_docs",
            "reference/resource-configs/pre-hook-post-hook",
            "reference/resource-configs/schema",
            "reference/resource-configs/tags",
            "reference/resource-configs/meta",
            "reference/advanced-config-usage",
            "reference/resource-configs/plus-prefix",
          ],
        },
        {
          type: "category",
          label: "For models",
          items: [
            "reference/model-properties",
            "reference/model-configs",
            "reference/resource-configs/materialized",
            "reference/resource-configs/sql_header",
          ],
        },
        {
          type: "category",
          label: "For seeds",
          items: [
            "reference/seed-properties",
            "reference/seed-configs",
            "reference/resource-configs/column_types",
            "reference/resource-configs/quote_columns",
          ],
        },
        {
          type: "category",
          label: "For snapshots",
          items: [
            "reference/snapshot-properties",
            "reference/snapshot-configs",
            "reference/resource-configs/check_cols",
            "reference/resource-configs/strategy",
            "reference/resource-configs/target_database",
            "reference/resource-configs/target_schema",
            "reference/resource-configs/unique_key",
            "reference/resource-configs/updated_at",
            "reference/resource-configs/invalidate_hard_deletes",
          ],
        },
        {
          type: "category",
          label: "For tests",
          items: [
            "reference/test-configs",
            "reference/resource-configs/fail_calc",
            "reference/resource-configs/limit",
            "reference/resource-configs/severity",
            "reference/resource-configs/store_failures",
            "reference/resource-configs/where",
          ],
        },
        {
          type: "category",
          label: "For sources",
          items: [
            "reference/source-properties",
            "reference/source-configs",
            "reference/resource-properties/database",
            "reference/resource-properties/external",
            "reference/resource-properties/freshness",
            "reference/resource-properties/identifier",
            "reference/resource-properties/loader",
            "reference/resource-properties/quoting",
            "reference/resource-properties/schema",
            "reference/resource-properties/overrides",
          ],
        },
        {
          type: "category",
          label: "For analyses",
          items: ["reference/analysis-properties"],
        },
        {
          type: "category",
          label: "For exposures",
          items: ["reference/exposure-properties"],
        },
        {
          type: "category",
          label: "For macros",
          items: [
            "reference/macro-properties",
            "reference/resource-properties/argument-type",
          ],
        },
      ],
    },
    {
      type: "category",
      label: "Commands",
      items: [
        "reference/dbt-commands",
        {
          type: "category",
          label: "Node selection",
          items: [
            "reference/node-selection/syntax",
            "reference/node-selection/graph-operators",
            "reference/node-selection/set-operators",
            "reference/node-selection/exclude",
            "reference/node-selection/methods",
            "reference/node-selection/putting-it-together",
            "reference/node-selection/yaml-selectors",
            "reference/node-selection/test-selection-examples",
            "reference/node-selection/defer",
            "reference/node-selection/state-comparison-caveats",
          ],
        },
        {
          type: "category",
          label: "List of commands",
          items: [
            "reference/commands/build",
            "reference/commands/clean",
            "reference/commands/cmd-docs",
            "reference/commands/compile",
            "reference/commands/debug",
            "reference/commands/deps",
            "reference/commands/init",
            "reference/commands/list",
            "reference/commands/parse",
            "reference/commands/rpc",
            "reference/commands/run",
            "reference/commands/run-operation",
            "reference/commands/seed",
            "reference/commands/snapshot",
            "reference/commands/source",
            "reference/commands/test",
          ],
        },
        "reference/global-cli-flags",
        "reference/global-configs",
        "reference/events-logging",
        "reference/exit-codes",
        "reference/parsing",
      ],
    },
    {
      type: "category",
      label: "Jinja Reference",
      items: [
        {
          type: "category",
          label: "dbt Jinja functions",
          link: {
            type: "generated-index",
            title: "dbt Jinja functions",
            description:
              "In addition to the standard Jinja library, we've added additional functions and variables to the Jinja context that are useful when working with a dbt project.",
            slug: "/reference/dbt-jinja-functions",
          },
          items: [
            {
              type: "autogenerated",
              dirName: "reference/dbt-jinja-functions",
            },
          ],
        },
        "reference/dbt-classes",
      ],
    },
    {
      type: "category",
      label: "Setups (CLI only)",
      items: [
        "reference/profiles.yml",
        "reference/warehouse-setups/bigquery-setup",
        "reference/warehouse-setups/postgres-setup",
        "reference/warehouse-setups/redshift-setup",
        "reference/warehouse-setups/snowflake-setup",
        "reference/warehouse-setups/mssql-setup",
        "reference/warehouse-setups/trino-setup",
        "reference/warehouse-setups/singlestore-setup",
        "reference/warehouse-setups/spark-setup",
        "reference/warehouse-setups/databricks-setup",
        "reference/warehouse-setups/hive-setup",
        "reference/warehouse-setups/exasol-setup",
        "reference/warehouse-setups/oracle-setup",
        "reference/warehouse-setups/azuresynapse-setup",
        "reference/warehouse-setups/dremio-setup",
        "reference/warehouse-setups/clickhouse-setup",
        "reference/warehouse-setups/materialize-setup",
        "reference/warehouse-setups/rockset-setup",
        "reference/warehouse-setups/firebolt-setup",
        "reference/warehouse-setups/teradata-setup",
        "reference/warehouse-setups/athena-setup",
        "reference/warehouse-setups/vertica-setup",
        "reference/warehouse-setups/tidb-setup",
        "reference/warehouse-setups/glue-setup",
        "reference/warehouse-setups/mindsdb-setup",
        "reference/warehouse-setups/greenplum-setup",
        "reference/warehouse-setups/impala-setup",
        "reference/warehouse-setups/layer-setup",
        "reference/warehouse-setups/iomete-setup",
        "reference/warehouse-setups/duckdb-setup",
        "reference/warehouse-setups/sqlite-setup",
        "reference/warehouse-setups/mysql-setup",
        "reference/warehouse-setups/ibmdb2-setup",
        "reference/warehouse-setups/alloydb-setup",
        "reference/warehouse-setups/doris-setup",
        "reference/warehouse-setups/infer-setup",
        "reference/warehouse-setups/databend-setup",
        "reference/warehouse-setups/fal-setup",
      ],
    },
    {
      type: "category",
      label: "dbt Artifacts",
      items: [
        "reference/artifacts/dbt-artifacts",
        "reference/artifacts/manifest-json",
        "reference/artifacts/run-results-json",
        "reference/artifacts/catalog-json",
        "reference/artifacts/sources-json",
        "reference/artifacts/other-artifacts",
      ],
    },
    ,
    {
      type: "category",
      label: "Database Permissions",
      items: ["reference/snowflake-permissions"],
    },
  ],
  guides: [
    {
      type: "category",
      label: "Best practices",
      link: {
        type: "generated-index",
        title: "Best practice guides",
        description:
          "Learn how dbt Labs approaches building projects through our current viewpoints on structure, style, and setup.",
        slug: "/guides/best-practices",
      },
      items: [
        {
          type: "category",
          label: "How we structure our dbt projects",
          link: {
            type: "doc",
            id: "guides/best-practices/how-we-structure/1-guide-overview",
          },
          items: [
            "guides/best-practices/how-we-structure/2-staging",
            "guides/best-practices/how-we-structure/3-intermediate",
            "guides/best-practices/how-we-structure/4-marts",
            "guides/best-practices/how-we-structure/5-the-rest-of-the-project",
          ],
        },
        {
          type: "category",
          label: "Materializations best practices",
          link: {
            type: "doc",
            id: "guides/best-practices/materializations/materializations-guide-1-guide-overview",
          },
          items: [
            "guides/best-practices/materializations/materializations-guide-2-available-materializations",
            "guides/best-practices/materializations/materializations-guide-3-configuring-materializations",
            "guides/best-practices/materializations/materializations-guide-4-incremental-models",
            "guides/best-practices/materializations/materializations-guide-5-best-practices",
            "guides/best-practices/materializations/materializations-guide-6-examining-builds",
            "guides/best-practices/materializations/materializations-guide-7-conclusion",
          ],
        },
        "guides/best-practices/debugging-errors",
        "guides/best-practices/writing-custom-generic-tests",
      ],
    },
    {
      type: "category",
      label: "Orchestration",
      link: {
        type: "generated-index",
        title: "Orchestration guides",
        description:
          "Learn how to orchestrate your data transformations in dbt, using dbt Cloud, a variety of popular tools, or both working together.",
        slug: "/guides/orchestration",
      },
      items: [
        {
          type: "category",
          label: "Airflow and dbt Cloud",
          link: {
            type: "doc",
            id: "guides/orchestration/airflow-and-dbt-cloud/1-airflow-and-dbt-cloud",
          },
          items: [
            "guides/orchestration/airflow-and-dbt-cloud/2-setting-up-airflow-and-dbt-cloud",
            "guides/orchestration/airflow-and-dbt-cloud/3-running-airflow-and-dbt-cloud",
            "guides/orchestration/airflow-and-dbt-cloud/4-airflow-and-dbt-cloud-faqs",
          ],
        },
        {
          type: "category",
          label: "Customizing CI/CD",
          link: {
            type: "doc",
            id: "guides/orchestration/custom-cicd-pipelines/1-cicd-background",
          },
          items: [
            "guides/orchestration/custom-cicd-pipelines/2-lint-on-push",
            "guides/orchestration/custom-cicd-pipelines/3-dbt-cloud-job-on-merge",
            "guides/orchestration/custom-cicd-pipelines/4-dbt-cloud-job-on-pr",
            "guides/orchestration/custom-cicd-pipelines/5-something-to-consider",
          ],
        },
      ],
    },
    {
      type: "category",
      label: "Migration",
      items: [
        {
          type: "category",
          label: "Versions",
          link: {
            type: "generated-index",
            title: "Version migration guides",
            description:
              "Learn how to upgrade to the latest version of dbt Core.",
            slug: "/guides/migration/versions",
          },
          items: [
            {
              type: "autogenerated",
              dirName: "guides/migration/versions",
            },
          ],
        },
        {
          type: "category",
          label: "Tools",
          link: {
            type: "generated-index",
            title: "Tool migration guides",
            description:
              "Learn how to migrate to dbt from other tools and platforms.",
            slug: "/guides/migration/tools",
          },
          items: [
            {
              type: "category",
              label: "Migrating from stored procedures",
              link: {
                type: "doc",
                id: "guides/migration/tools/migrating-from-stored-procedures/1-migrating-from-stored-procedures",
              },
              items: [
                "guides/migration/tools/migrating-from-stored-procedures/2-inserts",
                "guides/migration/tools/migrating-from-stored-procedures/3-updates",
                "guides/migration/tools/migrating-from-stored-procedures/4-deletes",
                "guides/migration/tools/migrating-from-stored-procedures/5-merges",
                "guides/migration/tools/migrating-from-stored-procedures/6-migrating-from-stored-procedures-conclusion",
              ],
            },
            "guides/migration/tools/migrating-from-spark-to-databricks",
          ],
        },
      ],
    },
    {
      type: "category",
      label: "dbt Ecosystem",
      link: {
        type: "generated-index",
        title: "dbt Ecosystem guides",
        description: "Learn about the dbt ecosystem and how to build with dbt.",
        slug: "/guides/dbt-ecosystem/",
      },
      items: [
        {
          type: "category",
          label: "Adapter development",
          link: {
            type: "doc",
            id: "guides/dbt-ecosystem/adapter-development/1-what-are-adapters",
          },
          items: [
            "guides/dbt-ecosystem/adapter-development/1-what-are-adapters",
            "guides/dbt-ecosystem/adapter-development/2-prerequisites-for-a-new-adapter",
            "guides/dbt-ecosystem/adapter-development/3-building-a-new-adapter",
            "guides/dbt-ecosystem/adapter-development/4-testing-a-new-adapter",
            "guides/dbt-ecosystem/adapter-development/5-documenting-a-new-adapter",
            "guides/dbt-ecosystem/adapter-development/6-promoting-a-new-adapter",
            "guides/dbt-ecosystem/adapter-development/7-verifying-a-new-adapter",
          ],
        },
        {
          type: "category",
          label: "Databricks and dbt",
          link: {
            type: "doc",
            id: "guides/dbt-ecosystem/databricks-guides/how-to-set-up-your-databricks-dbt-project",
          },
          items: [
            "guides/dbt-ecosystem/databricks-guides/how-to-set-up-your-databricks-dbt-project",
            "guides/dbt-ecosystem/databricks-guides/dbt-unity-catalog-best-practices",
          ],
        },
        "guides/dbt-ecosystem/sl-partner-integration-guide",
      ],
    },
    {
      type: "category",
      label: "Advanced",
      items: ["guides/advanced/creating-new-materializations"],
    },
    {
      type: "category",
      label: "Legacy",
      items: [
        "guides/legacy/debugging-schema-names",
        "guides/legacy/getting-help",
        "guides/legacy/best-practices",
        "guides/legacy/building-packages",
        "guides/legacy/videos",
      ],
    },
  ],
  community: [
    {
      type: "doc",
      id: "community/join",
    },
    {
      type: "category",
      label: "Contributing",
      link: {
        type: "doc",
        id: "community/contribute",
      },
      items: [
        {
          type: "doc",
          label: "Become a contributor",
          id: "community/contribute",
        },
        "community/contributing/contributing-writing",
        "community/contributing/contributing-coding",
        "community/contributing/contributing-online-community",
        "community/contributing/contributing-realtime-events",
      ],
    },
    {
      type: "link",
      label: "Community Forum",
      href: "/community/forum",
    },
    {
      type: "link",
      label: "Events",
      href: "/community/events",
    },
    {
      type: "category",
      label: "Additional resources",
      items: [
        "community/resources/viewpoint",
        "community/resources/code-of-conduct",
        "community/resources/slack-rules-of-the-road",
        "community/resources/maintaining-a-channel",
        "community/resources/vendor-guidelines",
        "community/resources/forum-guidelines",
        "community/resources/organizing-inclusive-events",
        "community/resources/oss-expectations",
        "community/resources/oss-projects",
        "community/resources/contributor-license-agreements",
        "community/resources/speaking-at-a-meetup",
      ],
    },
  ],
  Glossary: [
    {
      type: "category",
      label: "Analytics Engineering Glossary",
      link: {
        type: "generated-index",
        title: "Analytics Engineering Glossary",
        description:
          "The Analytics Engineering Glossary is a living collection of terms & concepts commonly used in the data industry. You can use and contribute to this resource to educate yourself, your team, and your stakeholders.",
        slug: "/glossary",
      },
      items: [
        {
          type: "autogenerated",
          dirName: "terms",
        },
      ],
    },
  ],
  SQLReference: [
    {
      type: "category",
      label: "SQL Reference",
      link: {
        type: "generated-index",
        title: "SQL Reference",
        description:
          "The SQL Reference is a collection of SQL functions and keywords that you can use during your daily data work.",
        slug: "/sql-reference",
      },
      items: [
        {
          type: "category",
          label: "Statements",
          items: [
            "sql-reference/statements/select",
            "sql-reference/statements/from",
            "sql-reference/statements/case",
            "sql-reference/statements/group-by",
            "sql-reference/statements/distinct",
          ],
        },
        {
          type: "category",
          label: "Aggregate Functions",
          items: [
            "sql-reference/aggregate-functions/avg",
            "sql-reference/aggregate-functions/count",
            "sql-reference/aggregate-functions/max",
            "sql-reference/aggregate-functions/min",
            "sql-reference/aggregate-functions/round",
            "sql-reference/aggregate-functions/sum",
            "sql-reference/aggregate-functions/array-agg",
          ],
        },
        {
          type: "category",
          label: "Clauses",
          items: [
            "sql-reference/clauses/where",
            "sql-reference/clauses/having",
            "sql-reference/clauses/limit",
            "sql-reference/clauses/order-by",
          ],
        },
        {
          type: "category",
          label: "Date Functions",
          items: [
            "sql-reference/date-functions/dateadd",
            "sql-reference/date-functions/datediff",
            "sql-reference/date-functions/datepart",
            "sql-reference/date-functions/datetrunc",
          ],
        },
        {
          type: "category",
          label: "String Functions",
          items: [
            "sql-reference/string-functions/upper",
            "sql-reference/string-functions/lower",
            "sql-reference/string-functions/concat",
            "sql-reference/string-functions/trim",
          ],
        },
        {
          type: "category",
          label: "Window Functions",
          items: [
            "sql-reference/window-functions/rank",
            "sql-reference/window-functions/row-number",
          ],
        },
        {
          type: "category",
          label: "Operators",
          items: [
            "sql-reference/operators/between",
            "sql-reference/operators/in",
            "sql-reference/operators/or",
            "sql-reference/operators/ilike",
            "sql-reference/operators/like",
            "sql-reference/operators/and",
            "sql-reference/operators/not",
            "sql-reference/operators/any-all",
          ],
        },
        {
          type: "category",
          label: "Joins",
          items: [
            "sql-reference/joins/inner-join",
            "sql-reference/joins/outer-join",
            "sql-reference/joins/self-join",
            "sql-reference/joins/cross-join",
            "sql-reference/joins/left-join",
            "sql-reference/joins/right-join",
          ],
        },
        {
          type: "category",
          label: "Data Types",
          items: [
            "sql-reference/data-type/data-types",
            "sql-reference/data-type/strings",
          ],
        },
        {
          type: "category",
          label: "Other",
          items: ["sql-reference/other/cast", "sql-reference/other/comments"],
        },
      ],
    },
  ],
};

module.exports = sidebarSettings;<|MERGE_RESOLUTION|>--- conflicted
+++ resolved
@@ -78,20 +78,6 @@
       label: "Build dbt projects",
       collapsed: true,
       items: [
-<<<<<<< HEAD
-        "docs/dbt-cloud/using-dbt-cloud/cloud-upgrade-instructions",
-        "docs/dbt-cloud/using-dbt-cloud/cloud-enabling-continuous-integration",
-        "docs/dbt-cloud/using-dbt-cloud/cloud-generating-documentation",
-        "docs/dbt-cloud/using-dbt-cloud/cloud-snapshotting-source-freshness",
-        "docs/dbt-cloud/using-dbt-cloud/artifacts",
-        "docs/dbt-cloud/using-dbt-cloud/cloud-using-a-custom-cron-schedule",
-        "docs/dbt-cloud/using-dbt-cloud/cloud-setting-a-custom-target-name",
-        "docs/dbt-cloud/using-dbt-cloud/cloud-environment-variables",
-        "docs/dbt-cloud/using-dbt-cloud/cloud-notifications",
-        "docs/dbt-cloud/using-dbt-cloud/cloud-dashboard-status-tiles",
-        "docs/dbt-cloud/using-dbt-cloud/cloud-model-timing-tab",
-        "docs/dbt-cloud/using-dbt-cloud/cloud-metrics-layer",
-=======
         "docs/build/projects",
         {
           type: "category",
@@ -201,7 +187,6 @@
         },
         //"docs/building-a-dbt-project/dont-nest-your-curlies",
         //"docs/building-a-dbt-project/archival",
->>>>>>> 94f1e771
       ],
     },
     {
