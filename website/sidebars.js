--- conflicted
+++ resolved
@@ -209,11 +209,8 @@
           type: "category",
           label: "dbt Cloud production jobs",
           items: [
-<<<<<<< HEAD
+            "docs/deploy/artifacts",
             "docs/deploy/webhooks",
-=======
-            "docs/deploy/artifacts",
->>>>>>> b9103647
             "docs/deploy/job-triggers",
             "docs/deploy/job-notifications",
             "docs/deploy/source-freshness",
