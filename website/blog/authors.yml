david_krevitt:
  name: David Krevitt
  job_title: Marketing
  image_url: /img/blog/authors/dkrevitt.jpg
  organization: dbt Labs
  description: Laziness is a virtue
  links:
    - url: https://twitter.com/dkrevitt
      icon: fa-twitter

jason_ganz:
  name: Jason Ganz
  job_title: Developer Experience
  organization: dbt Labs
  image_url: /img/blog/authors/jasnonaz.jpeg
  links:
    - url: https://twitter.com/jasnonaz
      icon: fa-twitter

sanjana_sen:
  name: Sanjana Sen
  job_title: Analytics Engineer
  organization: dbt Labs
  image_url: /img/blog/authors/sanjana.png
  links:
    - url: https://twitter.com/sqlsanj
      icon: fa-twitter

lauren_craigie:
  name: Lauren Craigie
  job_title: Product Marketing
  organization: dbt Labs
  image_url: /img/blog/authors/craigie.png
  links:
    - url: https://twitter.com/crai_fish
      icon: fa-twitter

andrew_escay:
  name: Andrew Escay
  job_title: Analytics Engineer
  organization: dbt Labs
  image_url: /img/blog/authors/aescay.jpeg
  links:
    - url: https://twitter.com/_aescay
      icon: fa-twitter

jess_williams:
  name: Jess Williams
  job_title: Head of Professional Services
  organization: dbt Labs
  image_url: /img/blog/authors/jess.png
  links:
    - url: https://www.linkedin.com/in/jessdwilliams/
      icon: fa-linkedin

pat_kearns:
  name: Pat Kearns
  job_title: Senior Analytics Engineer
  organization: dbt Labs
  image_url: /img/blog/authors/pkearns.png
  links:
    - url: https://www.linkedin.com/in/pat-kearns/
      icon: fa-linkedin

amy_chen:
  name: Amy Chen
  job_title: Senior Partner Engineer
  organization: dbt Labs
  image_url: /img/blog/authors/achen.png
  links:
    - url: https://www.linkedin.com/in/yuanamychen/
      icon: fa-linkedin

joel_labes:
  name: Joel Labes
  job_title: Senior Developer Experience Advocate
  organization: dbt Labs
  image_url: /img/blog/authors/jlabes.png
  links:
    - url: https://www.linkedin.com/in/joel-labes/
      icon: fa-linkedin
    - url: https://twitter.com/joellabes
      icon: fa-twitter

claire_carroll:
  name: Claire Carroll
  job_title: Analytics Engineer
  organization: analyticsengineers.club
  image_url: /img/blog/authors/claire.jpeg
  links:
    - url: https://twitter.com/clairebcarroll
      icon: fa-twitter
    - url: https://github.com/clrcrl
      icon: fa-github
    - url: https://www.linkedin.com/in/clrcrl/
      icon: fa-linkedin

dave_connors:
  name: Dave Connors
  job_title: Analytics Engineer
  organization: dbt Labs
  image_url: /img/blog/authors/dconnors.jpeg
  links:
    - url: https://github.com/dave-connors-3
      icon: fa-github
    - url: https://www.linkedin.com/in/daveconnors3/
      icon: fa-linkedin

ross_turk:
  name: Ross Turk
  job_title: VP Marketing
  organization: Datakin
  image_url: /img/blog/authors/ross-turk.png
  links:
    - url: https://mobile.twitter.com/rossturk
      icon: fa-twitter
    - url: https://github.com/rossturk
      icon: fa-github

sung_chung:
  name: Sung Won Chung
  job_title: Solutions Architect
  organization: dbt Labs
  image_url: /img/blog/authors/sung.jpeg
  links:
    - url: https://www.linkedin.com/in/sungwonchung1/
      icon: fa-linkedin

seth_rosen:
  name: Seth Rosen
  job_title: Co-Founder & CEO
  organization: TopCoat Data
  description: Seth Rosen is co-founder and CEO of TopCoat Data - a platform for helping organizations build analytical applications. Prior to founding TopCoat, Seth helped companies of all sizes build custom data apps on top of the modern data stack through his consultancy, Hashpath. When he’s not tweeting and thinking about data, he’s tweeting while parenting two toddlers.
  image_url: /img/blog/authors/seth-rosen.jpeg
  links:
    - url: https://twitter.com/sethrosen
      icon: fa-twitter
    - url: https://www.linkedin.com/in/sdrosen/
      icon: fa-linkedin

donny_flynn:
  name: Donny Flynn
  job_title: Customer Data Architect
  organization: Census
  description: Donny Flynn is a customer data architect at Census - a reverse ETL product that helps companies operationalize analytics. Prior to joining Census, Donny built out the data stack at Owner and led a data team at Chiper. When not doing data work, he's most likely watching Chicago sports.
  image_url: /img/blog/authors/dflynn.jpeg
  links:
    - url: https://twitter.com/donmandonguy
      icon: fa-twitter
    - url: https://www.linkedin.com/in/donny-flynn-578149a4/
      icon: fa-linkedin

izzy_erekson:
  name: Izzy Erekson
  job_title: Solutions Architect
  organization: dbt Labs
  image_url: /img/blog/authors/izzy.jpeg

nate_sooter:
  name: Nate Sooter
  job_title: Manager of BI Operations
  organization: Smartsheet
  image_url: /img/blog/authors/nate-sooter.jpeg
  links:
    - url: https://twitter.com/natesooter
      icon: fa-twitter
    - url: https://www.linkedin.com/in/nathansooter
      icon: fa-linkedin

kira_furuichi:
  name: Kira Furuichi
  job_title: Technical Writer
  organization: dbt Labs
  image_url: /img/blog/authors/kira-furuichi.png
  links:
    - url: https://www.linkedin.com/in/kira-furuichi/
      icon: fa-linkedin

simon_podhajsky:
  name: Simon Podhajsky
  job_title: Data Lead
  organization: iLife Technologies
  description: >
    Simon Podhajsky is a lapsed neuroscientist turned data everything at iLife 
    Technologies, a startup that seeks to digitize the life insurance agency.
  image_url: /img/blog/authors/simon-podhajsky.jpeg
  links:
    - url: https://www.linkedin.com/in/simonpodhajsky/
      icon: fa-linkedin
    - url: https://twitter.com/sim_pod
      icon: fa-twitter

viraj_parekh:
  name: Viraj Parekh
  job_title: Field CTO
  organization: Astronomer
  image_url: /img/blog/authors/viraj-parekh.jpeg
  links:
    - url: https://www.linkedin.com/in/viraj-parekh-46114689/
      icon: fa-linkedin

josh_fell:
  name: Josh Fell
  job_title: Ecosystem Engineer
  organization: Astronomer
  image_url: /img/blog/authors/josh-fell.jpeg
  links:
    - url: https://www.linkedin.com/in/josh-fell/
      icon: fa-linkedin
      
simo_tumelius:
  name: Simo Tumelius
  job_title: Freelance Data and Analytics Engineer
  image_url: /img/blog/authors/simo-tumelius.jpeg
  links:
    - url: https://www.linkedin.com/in/simo-tumelius-00a27a162/
      icon: fa-linkedin
     
matt_winkler:
  name: Matt Winkler
  job_title: Senior Solutions Architect
  organization: dbt Labs
  description: Matt is an ex-data scientist who chose to embrace the simplicity of using SQL to manage and testing data pipelines with dbt. He previously worked as a hands-on ML practitioner, and consulted with Fortune 500 clients to build and maintain ML Ops pipelines using (mostly) AWS Sagemaker. He lives in the Denver area, and you can say hello on dbt Slack or on LinkedIn.
  image_url: /img/blog/authors/matt-winkler.jpeg
  links:
    - url: https://www.linkedin.com/in/matt-winkler-4024263a/

jonathan_natkins:
  name: Jon "Natty" Natkins
  job_title: Regional Director, Solutions Architecture
  organization: dbt Labs
  description: Natty also writes about startups, equity, data, and more in his Substack called [Semi-Structured](http://semistructured.substack.com/).
  image_url: /img/blog/authors/jonathan-natkins.jpeg
  links:
    - url: https://www.linkedin.com/in/nattyice/
      icon: fa-linkedin
    - url: https://twitter.com/nattyice
      icon: fa-twitter

lauren_benezra:
  name: Lauren Benezra
  job_title: Analytics Engineer
  organization: dbt Labs
  image_url: /img/blog/authors/lauren-benezra.jpeg
  links:
    - url: https://www.linkedin.com/in/lbenezra/
      icon: fa-linkedin

christine_berger:
  name: Christine Berger
  job_title: Senior Analytics Engineer
  organization: dbt Labs
  image_url: /img/blog/authors/christine-berger.jpeg

grace_goheen:
  name: Grace Goheen
  job_title: Analytics Engineer
  organization: dbt Labs
  image_url: /img/blog/authors/grace-goheen.jpeg
  links:
    - url: https://www.linkedin.com/in/gracegoheen/
      icon: fa-linkedin

jeremy_cohen:
  name: Jeremy Cohen
  job_title: Product Manager
  organization: dbt Labs
  image_url: /img/blog/authors/jerco.jpeg

doug_beatty:
  name: Doug Beatty
  job_title: Senior Developer Experience Advocate
  organization: dbt Labs
  image_url: /img/blog/authors/dbeatty.jpeg

<<<<<<< HEAD
benoit_perigaud:
  name: Benoit Perigaud
  job_title: Senior Analytics Engineer
  organization: dbt Labs
  image_url: /img/blog/authors/benoit-perigaud.jpeg
  links:
    - url: https://www.linkedin.com/in/benoit-perigaud/
      icon: fa-linkedin
=======
callum_mccann:
  name: Callum McCann
  job_title: Senior Developer Experience Advocate
  organization: dbt Labs
  description: Callum works on metrics and is either talking about that or obsessing about his dog. 
  image_url: /img/blog/authors/callum-mccann.jpg
  links:
    - url: https://www.linkedin.com/in/callum-mccann-38628a89/
      icon: fa-linkedin
    - url: https://twitter.com/callumpmccann
      icon: fa-twitter
>>>>>>> 238ccca0
<|MERGE_RESOLUTION|>--- conflicted
+++ resolved
@@ -273,7 +273,18 @@
   organization: dbt Labs
   image_url: /img/blog/authors/dbeatty.jpeg
 
-<<<<<<< HEAD
+callum_mccann:
+  name: Callum McCann
+  job_title: Senior Developer Experience Advocate
+  organization: dbt Labs
+  description: Callum works on metrics and is either talking about that or obsessing about his dog. 
+  image_url: /img/blog/authors/callum-mccann.jpg
+  links:
+    - url: https://www.linkedin.com/in/callum-mccann-38628a89/
+      icon: fa-linkedin
+    - url: https://twitter.com/callumpmccann
+      icon: fa-twitter
+
 benoit_perigaud:
   name: Benoit Perigaud
   job_title: Senior Analytics Engineer
@@ -281,17 +292,4 @@
   image_url: /img/blog/authors/benoit-perigaud.jpeg
   links:
     - url: https://www.linkedin.com/in/benoit-perigaud/
-      icon: fa-linkedin
-=======
-callum_mccann:
-  name: Callum McCann
-  job_title: Senior Developer Experience Advocate
-  organization: dbt Labs
-  description: Callum works on metrics and is either talking about that or obsessing about his dog. 
-  image_url: /img/blog/authors/callum-mccann.jpg
-  links:
-    - url: https://www.linkedin.com/in/callum-mccann-38628a89/
-      icon: fa-linkedin
-    - url: https://twitter.com/callumpmccann
-      icon: fa-twitter
->>>>>>> 238ccca0
+      icon: fa-linkedin